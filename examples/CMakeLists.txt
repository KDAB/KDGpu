# This file is part of KDGpu.
#
# SPDX-FileCopyrightText: 2022 Klarälvdalens Datakonsult AB, a KDAB Group company <info@kdab.com>
#
# SPDX-License-Identifier: MIT
#
# Contact KDAB at <info@kdab.com> for commercial licensing options.
#
# Build and example
function(add_kdgpu_example)
    include(CMakeParseArguments)
    cmake_parse_arguments(
        KD_ARGS
        ""
        "NAME"
        "SOURCES;LIBS"
        ${ARGN}
    )

    add_executable(${KD_ARGS_NAME} ${KD_ARGS_SOURCES})

    if(WIN32)
        # force no console window, but keep main() as cross-platform entry point
        target_link_options(${KD_ARGS_NAME} PRIVATE "/SUBSYSTEM:windows" "/ENTRY:mainCRTStartup")
    endif()

    target_link_libraries(${KD_ARGS_NAME} PRIVATE ${KD_ARGS_LIBS})

    if(CMAKE_SYSTEM_NAME STREQUAL "Linux")
        target_compile_definitions(${KD_ARGS_NAME} PRIVATE PLATFORM_LINUX)
    elseif(CMAKE_SYSTEM_NAME STREQUAL "Windows")
        target_compile_definitions(${KD_ARGS_NAME} PRIVATE PLATFORM_WIN32)
        target_compile_definitions(${KD_ARGS_NAME} PRIVATE UNICODE)
    elseif(CMAKE_SYSTEM_NAME STREQUAL "Darwin")
        target_compile_definitions(${KD_ARGS_NAME} PRIVATE PLATFORM_MACOS)
    elseif(CMAKE_SYSTEM_NAME STREQUAL "Android")
        target_compile_definitions(
            ${KD_ARGS_NAME} PRIVATE PLATFORM_ANDROID VK_USE_PLATFORM_ANDROID_KHR=1 VMA_VULKAN_VERSION=1001000
        )
    endif()

    target_compile_features(${KD_ARGS_NAME} PUBLIC cxx_std_20)

    # set rpath for the installed binary to work
    if(APPLE)
        set_target_properties(${KD_ARGS_NAME} PROPERTIES INSTALL_RPATH "@loader_path;${CMAKE_INSTALL_FULL_LIBDIR}")
    elseif(UNIX)
        set_target_properties(${KD_ARGS_NAME} PROPERTIES INSTALL_RPATH "$ORIGIN/:${CMAKE_INSTALL_FULL_LIBDIR}")
    endif()

    install(TARGETS ${KD_ARGS_NAME} RUNTIME DESTINATION ${CMAKE_INSTALL_BINDIR})
endfunction()

if(TARGET KDGpu::KDGpuExample)
    add_subdirectory(compute_particles)
    add_subdirectory(dynamic_ubo)
    add_subdirectory(hello_triangle_msaa)
    add_subdirectory(hello_triangle_native)
    add_subdirectory(hello_triangle_overlap)
    add_subdirectory(hello_triangle)
    add_subdirectory(multiview)
    add_subdirectory(multiview_stereo)
    add_subdirectory(offscreen_rendering)
    add_subdirectory(render_to_texture)
    add_subdirectory(textured_quad)
    add_subdirectory(depth_texture_lookup)
    add_subdirectory(bindgroup_indexing)
    add_subdirectory(bindgroup_partially_bound)

<<<<<<< HEAD
    if(KDGPU_HLSL_SUPPORT)
        add_subdirectory(hello_triangle_hlsl)
    endif()
endif()

if(APPLE)
    add_subdirectory(hello_triangle_apple)
=======
if(KDGPU_HLSL_SUPPORT)
    add_subdirectory(hello_triangle_hlsl)
endif()

if(KDGPU_OPENXR_SUPPORT)
    add_subdirectory(hello_xr)
>>>>>>> 96bad146
endif()<|MERGE_RESOLUTION|>--- conflicted
+++ resolved
@@ -67,7 +67,6 @@
     add_subdirectory(bindgroup_indexing)
     add_subdirectory(bindgroup_partially_bound)
 
-<<<<<<< HEAD
     if(KDGPU_HLSL_SUPPORT)
         add_subdirectory(hello_triangle_hlsl)
     endif()
@@ -75,12 +74,8 @@
 
 if(APPLE)
     add_subdirectory(hello_triangle_apple)
-=======
-if(KDGPU_HLSL_SUPPORT)
-    add_subdirectory(hello_triangle_hlsl)
 endif()
 
 if(KDGPU_OPENXR_SUPPORT)
     add_subdirectory(hello_xr)
->>>>>>> 96bad146
 endif()