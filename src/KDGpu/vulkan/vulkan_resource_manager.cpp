/*
  This file is part of KDGpu.

  SPDX-FileCopyrightText: 2023 Klarälvdalens Datakonsult AB, a KDAB Group company <info@kdab.com>

  SPDX-License-Identifier: MIT

  Contact KDAB at <info@kdab.com> for commercial licensing options.
*/

#include "vulkan_resource_manager.h"
#include <KDGpu/config.h>

#if defined(KDGPU_PLATFORM_WIN32)
// Avoid having to define VK_USE_PLATFORM_WIN32_KHR which would result in windows.h being included when vulkan.h is included
#include <vulkan/vulkan_win32.h>
#endif

#include <KDGpu/acceleration_structure_options.h>
#include <KDGpu/bind_group_options.h>
#include <KDGpu/bind_group_layout_options.h>
#include <KDGpu/buffer_options.h>
#include <KDGpu/compute_pipeline_options.h>
#include <KDGpu/graphics_pipeline_options.h>
#include <KDGpu/instance.h>
#include <KDGpu/sampler_options.h>
#include <KDGpu/swapchain_options.h>
#include <KDGpu/texture_options.h>
#include <KDGpu/raytracing_pipeline_options.h>
#include <KDGpu/vulkan/vulkan_config.h>
#include <KDGpu/vulkan/vulkan_enums.h>
#include <KDGpu/vulkan/vulkan_formatters.h>
#include <KDGpu/vulkan/vulkan_graphics_api.h>

#include <cassert>
#include <stdexcept>
#include <algorithm>

namespace {

static VKAPI_ATTR VkBool32 VKAPI_CALL debugCallback(
        VkDebugUtilsMessageSeverityFlagBitsEXT messageSeverity,
        VkDebugUtilsMessageTypeFlagsEXT messageType,
        const VkDebugUtilsMessengerCallbackDataEXT *pCallbackData,
        void *pUserData)
{
    if (std::ranges::any_of(KDGpu::VulkanGraphicsApi::validationMessagesToIgnore(),
                            [pCallbackData](const std::string &error) -> bool { return pCallbackData->pMessageIdName != nullptr &&
                                                                                        error == pCallbackData->pMessageIdName; }))
        return false;

    switch (messageSeverity) {
    case VK_DEBUG_UTILS_MESSAGE_SEVERITY_VERBOSE_BIT_EXT:
        SPDLOG_LOGGER_DEBUG(KDGpu::Logger::logger(), "validation layer: {}", pCallbackData->pMessage);
        break;
    case VK_DEBUG_UTILS_MESSAGE_SEVERITY_INFO_BIT_EXT:
        SPDLOG_LOGGER_INFO(KDGpu::Logger::logger(), "validation layer: {}", pCallbackData->pMessage);
        break;
    case VK_DEBUG_UTILS_MESSAGE_SEVERITY_WARNING_BIT_EXT:
        SPDLOG_LOGGER_WARN(KDGpu::Logger::logger(), "validation layer: {}", pCallbackData->pMessage);
        break;
    case VK_DEBUG_UTILS_MESSAGE_SEVERITY_ERROR_BIT_EXT:
        SPDLOG_LOGGER_ERROR(KDGpu::Logger::logger(), "validation layer: {}", pCallbackData->pMessage);
        break;
    default:
        SPDLOG_LOGGER_TRACE(KDGpu::Logger::logger(), "validation layer: {}", pCallbackData->pMessage);
        break;
    }

    return VK_FALSE;
}

bool findExtension(const std::vector<KDGpu::Extension> &extensions, const std::string_view &name)
{
    const auto it = std::find_if(begin(extensions), end(extensions), [name](const KDGpu::Extension &ext) { return ext.name == name; });
    return it != std::end(extensions);
};

struct SpecializationConstantData {
    uint32_t byteSize;
    std::vector<uint8_t> byteValues;
};

SpecializationConstantData getByteOffsetSizeAndRawValueForSpecializationConstant(const KDGpu::SpecializationConstant &specializationConstant)
{
    uint32_t byteSize = 0;
    std::vector<uint8_t> rawValues;

    // clang-format off
    std::visit([&](auto &&arg) {
        using T = std::decay_t<decltype(arg)>;
        if constexpr (std::is_same_v<T, bool>) {
            byteSize = sizeof(VkBool32);
            rawValues.resize(byteSize);
            VkBool32 b(arg);
            std::memcpy(rawValues.data(), &b, byteSize);
        } else {
            byteSize = sizeof(T);
            rawValues.resize(byteSize);
            std::memcpy(rawValues.data(), &arg, byteSize);
        }
    },
    specializationConstant.value);
    // clang-format on

    return SpecializationConstantData{
        .byteSize = byteSize,
        .byteValues = std::move(rawValues),
    };
}

} // namespace
namespace KDGpu {

VulkanResourceManager::VulkanResourceManager()
{
}

VulkanResourceManager::~VulkanResourceManager()
{
}

Handle<Instance_t> VulkanResourceManager::createInstance(const InstanceOptions &options)
{
    // Populate some basic application and engine info
    VkApplicationInfo appInfo = {};
    appInfo.sType = VK_STRUCTURE_TYPE_APPLICATION_INFO;
    appInfo.pApplicationName = options.applicationName.data();
    appInfo.applicationVersion = options.applicationVersion;
    appInfo.pEngineName = "KDGpu";
    appInfo.engineVersion = VK_MAKE_VERSION(0, 1, 0);
    appInfo.apiVersion = options.apiVersion;

    VkInstanceCreateInfo createInfo = {};
    createInfo.sType = VK_STRUCTURE_TYPE_INSTANCE_CREATE_INFO;
    createInfo.pApplicationInfo = &appInfo;

    // On macOS we need to enable the VK_KHR_PORTABILITY_subset instance extension so that
    // the MoltenVK driver is allowed to be used even though it is technically non-conformant
    // at present. Also see vulkan_config.h. For more detail see the
    // Encountered VK_ERROR_INCOMPATIBLE_DRIVER section of
    // https://vulkan.lunarg.com/doc/sdk/1.3.216.0/mac/getting_started.html
#if defined(PLATFORM_MACOS)
    createInfo.flags = VK_INSTANCE_CREATE_ENUMERATE_PORTABILITY_BIT_KHR;
#endif

    std::vector<const char *> requestedLayers = requestedInstanceLayers;
    for (const std::string &userLayer : options.layers) {
        requestedLayers.push_back(userLayer.c_str());
    }

    std::vector<const char *> layers;

    // Query the available instance layers
    const auto availableLayers = getAvailableLayers();

    for (const char *userLayer : requestedLayers) {
        if (std::find(availableLayers.begin(), availableLayers.end(), userLayer) != availableLayers.end()) {
            layers.push_back(userLayer);
        } else {
            SPDLOG_LOGGER_WARN(Logger::logger(), "Unable to find requested layer {}", userLayer);
        }
    }

    if (!layers.empty()) {
        createInfo.enabledLayerCount = static_cast<uint32_t>(layers.size());
        assert(requestedInstanceLayers.size() <= std::numeric_limits<uint32_t>::max());
        createInfo.ppEnabledLayerNames = layers.data();
    }

    std::vector<const char *> requestedInstanceExtensions;

    // Query the available instance extensions
    const auto availableExtensions = getInstanceExtensions();

    const auto defaultRequestedExtensions = getDefaultRequestedInstanceExtensions();
    for (const char *requestedExtension : defaultRequestedExtensions) {
        if (findExtension(availableExtensions, requestedExtension)) {
            requestedInstanceExtensions.push_back(requestedExtension);
        } else {
            SPDLOG_LOGGER_WARN(Logger::logger(), "Unable to find default requested extension {}", requestedExtension);
        }
    }

    for (const std::string &userExtension : options.extensions) {
        if (findExtension(availableExtensions, userExtension)) {
            requestedInstanceExtensions.push_back(userExtension.c_str());
        } else {
            SPDLOG_LOGGER_WARN(Logger::logger(), "Unable to find user requested extensions {}", userExtension);
        }
    }

    if (!requestedInstanceExtensions.empty()) {
        createInfo.enabledExtensionCount = static_cast<uint32_t>(requestedInstanceExtensions.size());
        assert(requestedInstanceExtensions.size() <= std::numeric_limits<uint32_t>::max());
        createInfo.ppEnabledExtensionNames = requestedInstanceExtensions.data();
    }

    // Provide the debug utils creation info to the instance creation info so it can be used during instance creation
    VkDebugUtilsMessengerCreateInfoEXT debugUtilsCreateInfo{};
    debugUtilsCreateInfo.sType = VK_STRUCTURE_TYPE_DEBUG_UTILS_MESSENGER_CREATE_INFO_EXT;
    debugUtilsCreateInfo.messageSeverity = VK_DEBUG_UTILS_MESSAGE_SEVERITY_VERBOSE_BIT_EXT | VK_DEBUG_UTILS_MESSAGE_SEVERITY_WARNING_BIT_EXT | VK_DEBUG_UTILS_MESSAGE_SEVERITY_ERROR_BIT_EXT;
    debugUtilsCreateInfo.messageType = VK_DEBUG_UTILS_MESSAGE_TYPE_GENERAL_BIT_EXT | VK_DEBUG_UTILS_MESSAGE_TYPE_VALIDATION_BIT_EXT | VK_DEBUG_UTILS_MESSAGE_TYPE_PERFORMANCE_BIT_EXT;
    debugUtilsCreateInfo.pfnUserCallback = debugCallback;
    debugUtilsCreateInfo.pUserData = nullptr; // Optional

    createInfo.pNext = &debugUtilsCreateInfo;

    // Try to create the instance
    VkInstance instance = VK_NULL_HANDLE;
    const VkResult result = vkCreateInstance(&createInfo, nullptr, &instance);
    if (result != VK_SUCCESS) {
        throw std::runtime_error(std::string{ "Failed to create Vulkan instance: " } + getResultAsString(result));
    }

    VulkanInstance vulkanInstance(this, instance);

    // Now create the debug utils logger for ourselves (using the same callback as the instance)
    {
        auto func = (PFN_vkCreateDebugUtilsMessengerEXT)vkGetInstanceProcAddr(vulkanInstance.instance, "vkCreateDebugUtilsMessengerEXT");
        if (func != nullptr) {
            if (func(vulkanInstance.instance, &debugUtilsCreateInfo, nullptr, &vulkanInstance.debugMessenger) != VK_SUCCESS)
                vulkanInstance.debugMessenger = nullptr;
        }
    }

    auto h = m_instances.emplace(vulkanInstance);
    return h;
}

Handle<Instance_t> VulkanResourceManager::createInstanceFromExistingVkInstance(VkInstance vkInstance)
{
    VulkanInstance vulkanInstance(this, vkInstance, false);
    auto h = m_instances.emplace(vulkanInstance);
    return h;
}

void VulkanResourceManager::deleteInstance(const Handle<Instance_t> &handle)
{
    VulkanInstance *instance = m_instances.get(handle);

    // Only destroy instances that we have allocated
    if (instance->isOwned) {

        // Destroy debug logger if we have one
        if (instance->debugMessenger) {
            auto func = (PFN_vkDestroyDebugUtilsMessengerEXT)vkGetInstanceProcAddr(instance->instance, "vkDestroyDebugUtilsMessengerEXT");
            if (func != nullptr)
                func(instance->instance, instance->debugMessenger, nullptr);
        }

        vkDestroyInstance(instance->instance, nullptr);
    }

    m_instances.remove(handle);
}

VulkanInstance *VulkanResourceManager::getInstance(const Handle<Instance_t> &handle) const
{
    return m_instances.get(handle);
}

std::vector<Extension> VulkanResourceManager::getInstanceExtensions() const
{
    uint32_t extensionCount{ 0 };
    if (auto result = vkEnumerateInstanceExtensionProperties(nullptr, &extensionCount, nullptr); result != VK_SUCCESS) {
        SPDLOG_LOGGER_CRITICAL(Logger::logger(), "Unable to enumerate instance extensions: {}", result);
        return {};
    }

    std::vector<VkExtensionProperties> vkExtensions(extensionCount);
    if (auto result = vkEnumerateInstanceExtensionProperties(nullptr, &extensionCount, vkExtensions.data()); result != VK_SUCCESS) {
        SPDLOG_LOGGER_CRITICAL(Logger::logger(), "Unable to query instance extensions: {}", result);
        return {};
    }

    std::vector<Extension> extensions;
    extensions.reserve(extensionCount);
    for (const auto &vkExtension : vkExtensions) {
        extensions.emplace_back(Extension{
                .name = vkExtension.extensionName,
                .version = vkExtension.specVersion });
    }

    return extensions;
}

Handle<Adapter_t> VulkanResourceManager::insertAdapter(const VulkanAdapter &physicalDevice)
{
    return m_adapters.emplace(physicalDevice);
}

void VulkanResourceManager::removeAdapter(const Handle<Adapter_t> &handle)
{
    m_adapters.remove(handle);
}

VulkanAdapter *VulkanResourceManager::getAdapter(const Handle<Adapter_t> &handle) const
{
    return m_adapters.get(handle);
}

/*
 * Create a VkDevice (logical device) from the provided adapter (physical device) and requested options.
 * If no options are specified we request a single queue from the first family (usually graphics capable).
 */
Handle<Device_t> VulkanResourceManager::createDevice(const Handle<Adapter_t> &adapterHandle, const DeviceOptions &options, std::vector<QueueRequest> &queueRequests)
{
    VulkanAdapter *vulkanAdapter = getAdapter(adapterHandle);

    // This makes it easier to chain pNext pointers in the device createInfo struct especially when we
    // have a lot of them and some of them are optional.
    VkBaseOutStructure *chainCurrent{ nullptr };
    auto addToChain = [&chainCurrent](auto *next) {
        auto n = reinterpret_cast<VkBaseOutStructure *>(next);
        chainCurrent->pNext = n;
        chainCurrent = n;
    };

    queueRequests = options.queues;
    if (queueRequests.empty()) {
        QueueRequest queueRequest = {
            .queueTypeIndex = 0,
            .count = 1,
            .priorities = { 1.0f }
        };
        queueRequests.emplace_back(queueRequest);
    }

    uint32_t queueRequestCount = queueRequests.size();
    std::vector<VkDeviceQueueCreateInfo> queueCreateInfos;
    queueCreateInfos.reserve(queueRequestCount);
    for (uint32_t i = 0; i < queueRequestCount; ++i) {
        const auto &queueRequest = queueRequests[i];

        VkDeviceQueueCreateInfo queueCreateInfo = {};
        queueCreateInfo.sType = VK_STRUCTURE_TYPE_DEVICE_QUEUE_CREATE_INFO;
        queueCreateInfo.queueFamilyIndex = queueRequest.queueTypeIndex;
        queueCreateInfo.queueCount = queueRequest.count;
        queueCreateInfo.pQueuePriorities = queueRequest.priorities.data();

        queueCreateInfos.push_back(queueCreateInfo);
    }

    // Request the physical device features requested by options
    VkPhysicalDeviceFeatures deviceFeatures = {};
    {
        deviceFeatures.robustBufferAccess = options.requestedFeatures.robustBufferAccess;
        deviceFeatures.fullDrawIndexUint32 = options.requestedFeatures.fullDrawIndexUint32;
        deviceFeatures.imageCubeArray = options.requestedFeatures.imageCubeArray;
        deviceFeatures.independentBlend = options.requestedFeatures.independentBlend;
        deviceFeatures.geometryShader = options.requestedFeatures.geometryShader;
        deviceFeatures.tessellationShader = options.requestedFeatures.tessellationShader;
        deviceFeatures.sampleRateShading = options.requestedFeatures.sampleRateShading;
        deviceFeatures.dualSrcBlend = options.requestedFeatures.dualSrcBlend;
        deviceFeatures.logicOp = options.requestedFeatures.logicOp;
        deviceFeatures.multiDrawIndirect = options.requestedFeatures.multiDrawIndirect;
        deviceFeatures.drawIndirectFirstInstance = options.requestedFeatures.drawIndirectFirstInstance;
        deviceFeatures.depthClamp = options.requestedFeatures.depthClamp;
        deviceFeatures.depthBiasClamp = options.requestedFeatures.depthBiasClamp;
        deviceFeatures.fillModeNonSolid = options.requestedFeatures.fillModeNonSolid;
        deviceFeatures.depthBounds = options.requestedFeatures.depthBounds;
        deviceFeatures.wideLines = options.requestedFeatures.wideLines;
        deviceFeatures.largePoints = options.requestedFeatures.largePoints;
        deviceFeatures.alphaToOne = options.requestedFeatures.alphaToOne;
        deviceFeatures.multiViewport = options.requestedFeatures.multiViewport;
        deviceFeatures.samplerAnisotropy = options.requestedFeatures.samplerAnisotropy;
        deviceFeatures.textureCompressionETC2 = options.requestedFeatures.textureCompressionETC2;
        deviceFeatures.textureCompressionASTC_LDR = options.requestedFeatures.textureCompressionASTC_LDR;
        deviceFeatures.textureCompressionBC = options.requestedFeatures.textureCompressionBC;
        deviceFeatures.occlusionQueryPrecise = options.requestedFeatures.occlusionQueryPrecise;
        deviceFeatures.pipelineStatisticsQuery = options.requestedFeatures.pipelineStatisticsQuery;
        deviceFeatures.vertexPipelineStoresAndAtomics = options.requestedFeatures.vertexPipelineStoresAndAtomics;
        deviceFeatures.fragmentStoresAndAtomics = options.requestedFeatures.fragmentStoresAndAtomics;
        deviceFeatures.shaderTessellationAndGeometryPointSize = options.requestedFeatures.shaderTessellationAndGeometryPointSize;
        deviceFeatures.shaderImageGatherExtended = options.requestedFeatures.shaderImageGatherExtended;
        deviceFeatures.shaderStorageImageExtendedFormats = options.requestedFeatures.shaderStorageImageExtendedFormats;
        deviceFeatures.shaderStorageImageMultisample = options.requestedFeatures.shaderStorageImageMultisample;
        deviceFeatures.shaderStorageImageReadWithoutFormat = options.requestedFeatures.shaderStorageImageReadWithoutFormat;
        deviceFeatures.shaderStorageImageWriteWithoutFormat = options.requestedFeatures.shaderStorageImageWriteWithoutFormat;
        deviceFeatures.shaderUniformBufferArrayDynamicIndexing = options.requestedFeatures.shaderUniformBufferArrayDynamicIndexing;
        deviceFeatures.shaderSampledImageArrayDynamicIndexing = options.requestedFeatures.shaderSampledImageArrayDynamicIndexing;
        deviceFeatures.shaderStorageBufferArrayDynamicIndexing = options.requestedFeatures.shaderStorageBufferArrayDynamicIndexing;
        deviceFeatures.shaderStorageImageArrayDynamicIndexing = options.requestedFeatures.shaderStorageImageArrayDynamicIndexing;
        deviceFeatures.shaderClipDistance = options.requestedFeatures.shaderClipDistance;
        deviceFeatures.shaderCullDistance = options.requestedFeatures.shaderCullDistance;
        deviceFeatures.shaderFloat64 = options.requestedFeatures.shaderFloat64;
        deviceFeatures.shaderInt64 = options.requestedFeatures.shaderInt64;
        deviceFeatures.shaderInt16 = options.requestedFeatures.shaderInt16;
        deviceFeatures.shaderResourceResidency = options.requestedFeatures.shaderResourceResidency;
        deviceFeatures.shaderResourceMinLod = options.requestedFeatures.shaderResourceMinLod;
        deviceFeatures.sparseBinding = options.requestedFeatures.sparseBinding;
        deviceFeatures.sparseResidencyBuffer = options.requestedFeatures.sparseResidencyBuffer;
        deviceFeatures.sparseResidencyImage2D = options.requestedFeatures.sparseResidencyImage2D;
        deviceFeatures.sparseResidencyImage3D = options.requestedFeatures.sparseResidencyImage3D;
        deviceFeatures.sparseResidency2Samples = options.requestedFeatures.sparseResidency2Samples;
        deviceFeatures.sparseResidency4Samples = options.requestedFeatures.sparseResidency4Samples;
        deviceFeatures.sparseResidency8Samples = options.requestedFeatures.sparseResidency8Samples;
        deviceFeatures.sparseResidency16Samples = options.requestedFeatures.sparseResidency16Samples;
        deviceFeatures.sparseResidencyAliased = options.requestedFeatures.sparseResidencyAliased;
        deviceFeatures.variableMultisampleRate = options.requestedFeatures.variableMultisampleRate;
        deviceFeatures.inheritedQueries = options.requestedFeatures.inheritedQueries;
    }

    // Some newer features we have to request via VkPhysicalDeviceFeatures2
    VkPhysicalDeviceFeatures2 physicalDeviceFeatures2 = {};
    physicalDeviceFeatures2.sType = VK_STRUCTURE_TYPE_PHYSICAL_DEVICE_FEATURES_2;
    physicalDeviceFeatures2.features = deviceFeatures;

    // Start the chain
    chainCurrent = reinterpret_cast<VkBaseOutStructure *>(&physicalDeviceFeatures2);

    // Allows to use std430 for uniform buffers which gives much nicer packing of data
    VkPhysicalDeviceUniformBufferStandardLayoutFeatures stdLayoutFeatures = {};
    stdLayoutFeatures.sType = VK_STRUCTURE_TYPE_PHYSICAL_DEVICE_UNIFORM_BUFFER_STANDARD_LAYOUT_FEATURES;
    stdLayoutFeatures.uniformBufferStandardLayout = options.requestedFeatures.uniformBufferStandardLayout;
    addToChain(&stdLayoutFeatures);

    // Enable multiview rendering if requested
    VkPhysicalDeviceMultiviewFeatures multiViewFeatures{};
    multiViewFeatures.sType = VK_STRUCTURE_TYPE_PHYSICAL_DEVICE_MULTIVIEW_FEATURES;
    multiViewFeatures.multiview = options.requestedFeatures.multiView;
    multiViewFeatures.multiviewGeometryShader = options.requestedFeatures.multiViewGeometryShader;
    multiViewFeatures.multiviewTessellationShader = options.requestedFeatures.multiViewTessellationShader;
    addToChain(&multiViewFeatures);

    // Enable Descriptor Indexing if requested
    VkPhysicalDeviceDescriptorIndexingFeatures descriptorIndexingFeatures{};
    descriptorIndexingFeatures.sType = VK_STRUCTURE_TYPE_PHYSICAL_DEVICE_DESCRIPTOR_INDEXING_FEATURES;
    descriptorIndexingFeatures.shaderInputAttachmentArrayDynamicIndexing = options.requestedFeatures.shaderInputAttachmentArrayDynamicIndexing;
    descriptorIndexingFeatures.shaderUniformTexelBufferArrayDynamicIndexing = options.requestedFeatures.shaderUniformTexelBufferArrayDynamicIndexing;
    descriptorIndexingFeatures.shaderStorageTexelBufferArrayDynamicIndexing = options.requestedFeatures.shaderStorageTexelBufferArrayDynamicIndexing;
    descriptorIndexingFeatures.shaderUniformBufferArrayNonUniformIndexing = options.requestedFeatures.shaderUniformBufferArrayNonUniformIndexing;
    descriptorIndexingFeatures.shaderSampledImageArrayNonUniformIndexing = options.requestedFeatures.shaderSampledImageArrayNonUniformIndexing;
    descriptorIndexingFeatures.shaderStorageBufferArrayNonUniformIndexing = options.requestedFeatures.shaderStorageBufferArrayNonUniformIndexing;
    descriptorIndexingFeatures.shaderStorageImageArrayNonUniformIndexing = options.requestedFeatures.shaderStorageImageArrayNonUniformIndexing;
    descriptorIndexingFeatures.shaderInputAttachmentArrayNonUniformIndexing = options.requestedFeatures.shaderInputAttachmentArrayNonUniformIndexing;
    descriptorIndexingFeatures.shaderUniformTexelBufferArrayNonUniformIndexing = options.requestedFeatures.shaderUniformTexelBufferArrayNonUniformIndexing;
    descriptorIndexingFeatures.shaderStorageTexelBufferArrayNonUniformIndexing = options.requestedFeatures.shaderStorageTexelBufferArrayNonUniformIndexing;
    descriptorIndexingFeatures.descriptorBindingUniformBufferUpdateAfterBind = options.requestedFeatures.bindGroupBindingUniformBufferUpdateAfterBind;
    descriptorIndexingFeatures.descriptorBindingSampledImageUpdateAfterBind = options.requestedFeatures.bindGroupBindingSampledImageUpdateAfterBind;
    descriptorIndexingFeatures.descriptorBindingStorageImageUpdateAfterBind = options.requestedFeatures.bindGroupBindingStorageImageUpdateAfterBind;
    descriptorIndexingFeatures.descriptorBindingStorageBufferUpdateAfterBind = options.requestedFeatures.bindGroupBindingStorageBufferUpdateAfterBind;
    descriptorIndexingFeatures.descriptorBindingUniformTexelBufferUpdateAfterBind = options.requestedFeatures.bindGroupBindingUniformTexelBufferUpdateAfterBind;
    descriptorIndexingFeatures.descriptorBindingStorageTexelBufferUpdateAfterBind = options.requestedFeatures.bindGroupBindingStorageTexelBufferUpdateAfterBind;
    descriptorIndexingFeatures.descriptorBindingUpdateUnusedWhilePending = options.requestedFeatures.bindGroupBindingUpdateUnusedWhilePending;
    descriptorIndexingFeatures.descriptorBindingPartiallyBound = options.requestedFeatures.bindGroupBindingPartiallyBound;
    descriptorIndexingFeatures.descriptorBindingVariableDescriptorCount = options.requestedFeatures.bindGroupBindingVariableDescriptorCount;
    descriptorIndexingFeatures.runtimeDescriptorArray = options.requestedFeatures.runtimeBindGroupArray;
    addToChain(&descriptorIndexingFeatures);

    // Create a Device that targets several physical devices if a group was specified.
    // We only add the device group info if we have more than one adapter.
    VkDeviceGroupDeviceCreateInfo deviceGroupInfo = {};
    deviceGroupInfo.sType = VK_STRUCTURE_TYPE_DEVICE_GROUP_DEVICE_CREATE_INFO_KHR;
    deviceGroupInfo.physicalDeviceCount = 0;

<<<<<<< HEAD
    VkPhysicalDeviceBufferDeviceAddressFeatures bufferDeviceFeature = {};
    bufferDeviceFeature.sType = VK_STRUCTURE_TYPE_PHYSICAL_DEVICE_BUFFER_DEVICE_ADDRESS_FEATURES;
    bufferDeviceFeature.bufferDeviceAddress = options.requestedFeatures.bufferDeviceAddress;

    // Enable raytracing acceleration structure
    VkPhysicalDeviceAccelerationStructureFeaturesKHR accelerationStructureFeaturesKhr{};
    accelerationStructureFeaturesKhr.sType = VK_STRUCTURE_TYPE_PHYSICAL_DEVICE_ACCELERATION_STRUCTURE_FEATURES_KHR;
    accelerationStructureFeaturesKhr.accelerationStructure = options.requestedFeatures.accelerationStructures;

    // Eanble raytracing pipelines
    VkPhysicalDeviceRayTracingPipelineFeaturesKHR raytracingFeaturesKhr{};
    raytracingFeaturesKhr.sType = VK_STRUCTURE_TYPE_PHYSICAL_DEVICE_RAY_TRACING_PIPELINE_FEATURES_KHR;
    raytracingFeaturesKhr.rayTracingPipeline = options.requestedFeatures.rayTracingPipeline;
    raytracingFeaturesKhr.rayTracingPipelineShaderGroupHandleCaptureReplay = options.requestedFeatures.rayTracingPipelineShaderGroupHandleCaptureReplay;
    raytracingFeaturesKhr.rayTracingPipelineShaderGroupHandleCaptureReplayMixed = options.requestedFeatures.rayTracingPipelineShaderGroupHandleCaptureReplayMixed;
    raytracingFeaturesKhr.rayTracingPipelineTraceRaysIndirect = options.requestedFeatures.rayTracingPipelineTraceRaysIndirect;
    raytracingFeaturesKhr.rayTraversalPrimitiveCulling = options.requestedFeatures.rayTraversalPrimitiveCulling;

    physicalDeviceFeatures2.pNext = &multiViewFeatures;
    multiViewFeatures.pNext = &descriptorIndexingFeatures;
    descriptorIndexingFeatures.pNext = &deviceGroupInfo;
    deviceGroupInfo.pNext = &bufferDeviceFeature;
    bufferDeviceFeature.pNext = &accelerationStructureFeaturesKhr;
    accelerationStructureFeaturesKhr.pNext = &raytracingFeaturesKhr;

=======
>>>>>>> 6c697c8e
    std::vector<VkPhysicalDevice> devicesInGroup;
    const size_t adapterCount = options.adapterGroup.adapters.size();
    const bool useDeviceGroup = adapterCount > 1;

    if (useDeviceGroup) {
        // Fetch VkPhysicalDevice from Handle<Adapter_t>
        devicesInGroup.reserve(adapterCount);
        for (const Handle<Adapter_t> &h : options.adapterGroup.adapters) {
            VulkanAdapter *adapter = getAdapter(h);
            assert(adapter);
            devicesInGroup.emplace_back(adapter->physicalDevice);
        }

        deviceGroupInfo.physicalDeviceCount = options.adapterGroup.adapters.size();
        deviceGroupInfo.pPhysicalDevices = devicesInGroup.data();

        addToChain(&deviceGroupInfo);
    }

#if defined(VK_KHR_synchronization2)
    // Enable the VK_KHR_Synchronization2 extension features by chaining this into the createInfo chain.
    VkPhysicalDeviceSynchronization2FeaturesKHR sync2Features = {};
    sync2Features.sType = VK_STRUCTURE_TYPE_PHYSICAL_DEVICE_SYNCHRONIZATION_2_FEATURES_KHR;
    sync2Features.synchronization2 = vulkanAdapter->supportsSynchronization2;
<<<<<<< HEAD

    raytracingFeaturesKhr.pNext = &sync2Features;
=======
    addToChain(&sync2Features);
>>>>>>> 6c697c8e
#endif

    VkDeviceCreateInfo createInfo = {};
    createInfo.sType = VK_STRUCTURE_TYPE_DEVICE_CREATE_INFO;
    createInfo.pNext = &physicalDeviceFeatures2;
    createInfo.pQueueCreateInfos = queueCreateInfos.data();
    createInfo.queueCreateInfoCount = static_cast<uint32_t>(queueCreateInfos.size());
    createInfo.pEnabledFeatures = nullptr; // we use VkPhysicalDeviceFeatures2 set on pNext
    createInfo.enabledLayerCount = 0;
    createInfo.ppEnabledLayerNames = nullptr;
    createInfo.enabledExtensionCount = 0;
    createInfo.ppEnabledExtensionNames = nullptr;

    // TODO: Merge requested device extensions and layers with our defaults
    const auto availableDeviceExtensions = vulkanAdapter->extensions();
    std::vector<const char *> requestedDeviceExtensions;
    auto defaultRequestedDeviceExtensions = getDefaultRequestedDeviceExtensions();

    // Add requested device extensions set by user in the options
    for (const std::string &userRequestedExtension : options.extensions)
        defaultRequestedDeviceExtensions.push_back(userRequestedExtension.c_str());

    for (const char *requestedDeviceExtension : defaultRequestedDeviceExtensions) {
        if (findExtension(availableDeviceExtensions, requestedDeviceExtension)) {
            requestedDeviceExtensions.push_back(requestedDeviceExtension);
        } else {
            SPDLOG_LOGGER_WARN(Logger::logger(), "Unable to find default requested device extension {}", requestedDeviceExtension);
        }
    }

    // check for Vulkan API support, fall back to extensions if needed
    auto maxApiVersionSupportedByPhysicalDevice = vulkanAdapter->queryAdapterProperties().apiVersion;
    auto apiVersion = options.apiVersion;

    if (maxApiVersionSupportedByPhysicalDevice < apiVersion) {
        SPDLOG_LOGGER_WARN(Logger::logger(), "Downgrading requested Vulkan API Version {}{}{} because physical device only supports {}{}{}",
                           VK_VERSION_MAJOR(apiVersion), VK_VERSION_MINOR(apiVersion), VK_VERSION_PATCH(apiVersion),
                           VK_VERSION_MAJOR(maxApiVersionSupportedByPhysicalDevice), VK_VERSION_MINOR(maxApiVersionSupportedByPhysicalDevice), VK_VERSION_PATCH(maxApiVersionSupportedByPhysicalDevice));
        apiVersion = maxApiVersionSupportedByPhysicalDevice;
    }

#if defined(VMA_VULKAN_VERSION)
    // If we are constraining Vulkan API used by the memory allocator, for compatibility,
    // we must restrict the API version here.
#if VMA_VULKAN_VERSION < 1001000
    if (apiVersion > VK_API_VERSION_1_0) {
        apiVersion = VK_API_VERSION_1_0;
        SPDLOG_LOGGER_WARN(Logger::logger(), "Downgrading requested Vulkan API Version {}{}{} because VMA Allocator only supports {}{}{}",
                           VK_VERSION_MAJOR(apiVersion), VK_VERSION_MINOR(apiVersion), VK_VERSION_PATCH(apiVersion),
                           1, 0, 0);
    }
#elif VMA_VULKAN_VERSION < 1002000
    if (apiVersion > VK_API_VERSION_1_1) {
        apiVersion = VK_API_VERSION_1_1;
        SPDLOG_LOGGER_WARN(Logger::logger(), "Downgrading requested Vulkan API Version {}{}{} because VMA Allocator only supports {}{}{}",
                           VK_VERSION_MAJOR(apiVersion), VK_VERSION_MINOR(apiVersion), VK_VERSION_PATCH(apiVersion),
                           1, 1, 0);
    }
#elif VMA_VULKAN_VERSION < 1003000
    if (apiVersion > VK_API_VERSION_1_2) {
        apiVersion = VK_API_VERSION_1_2;
        SPDLOG_LOGGER_WARN(Logger::logger(), "Downgrading requested Vulkan API Version {}{}{} because VMA Allocator only supports {}{}{}",
                           VK_VERSION_MAJOR(apiVersion), VK_VERSION_MINOR(apiVersion), VK_VERSION_PATCH(apiVersion),
                           1, 2, 0);
    }
#endif
#endif

    const bool hasVulkan12 = apiVersion >= VK_API_VERSION_1_2;
    const bool hasVulkan11 = apiVersion >= VK_API_VERSION_1_1;

    if (!hasVulkan12 && hasVulkan11) {
        SPDLOG_LOGGER_INFO(Logger::logger(), "Vulkan 1.2 is unavailable, falling back to Vulkan 1.1...");
        std::vector<const char *> vulkan11Extensions = { VK_EXT_DESCRIPTOR_INDEXING_EXTENSION_NAME, VK_KHR_CREATE_RENDERPASS_2_EXTENSION_NAME };
        for (const char *requestedVulkan11Extension : vulkan11Extensions) {
            if (findExtension(availableDeviceExtensions, requestedVulkan11Extension)) {
                requestedDeviceExtensions.push_back(requestedVulkan11Extension);
            } else {
                SPDLOG_LOGGER_WARN(Logger::logger(), "Unable to find default requested Vulkan 1.1 extension {}", requestedVulkan11Extension);
            }
        }

    } else if (!hasVulkan12 && !hasVulkan11) {
        throw std::runtime_error("At least Vulkan 1.1 is required!");
    }

    if (!requestedDeviceExtensions.empty()) {
        createInfo.enabledExtensionCount = static_cast<uint32_t>(requestedDeviceExtensions.size());
        assert(requestedDeviceExtensions.size() <= std::numeric_limits<uint32_t>::max());
        createInfo.ppEnabledExtensionNames = requestedDeviceExtensions.data();
    }

    VkDevice vkDevice{ VK_NULL_HANDLE };
    VkResult result = vkCreateDevice(vulkanAdapter->physicalDevice, &createInfo, nullptr, &vkDevice);
    if (result != VK_SUCCESS)
        throw std::runtime_error(std::string{ "Failed to create a logical device: " } + getResultAsString(result));

    const auto deviceHandle = m_devices.emplace(vkDevice, apiVersion, this, adapterHandle, options.requestedFeatures);

    return deviceHandle;
}

Handle<Device_t> VulkanResourceManager::createDeviceFromExistingVkDevice(const Handle<Adapter_t> &adapterHandle, VkDevice vkDevice)
{
    VulkanAdapter *adapter = getAdapter(adapterHandle);
    assert(adapter != nullptr);
    const auto deviceHandle = m_devices.emplace(vkDevice, VK_API_VERSION_1_2, this, adapterHandle, adapter->queryAdapterFeatures(), false);

    return deviceHandle;
}

void VulkanResourceManager::deleteDevice(const Handle<Device_t> &handle)
{
    VulkanDevice *vulkanDevice = m_devices.get(handle);

    // Destroy Render Passes
    for (const auto &[passKey, passHandle] : vulkanDevice->renderPasses) {
        VulkanRenderPass *pass = m_renderPasses.get(passHandle);
        vkDestroyRenderPass(vulkanDevice->device, pass->renderPass, nullptr);
        m_renderPasses.remove(passHandle);
    }

    // Destroy FrameBuffers
    for (const auto &[fbKey, fbHandle] : vulkanDevice->framebuffers) {
        VulkanFramebuffer *fb = m_framebuffers.get(fbHandle);
        vkDestroyFramebuffer(vulkanDevice->device, fb->framebuffer, nullptr);
        m_framebuffers.remove(fbHandle);
    }

    // Destroy Descriptor Pools
    for (VkDescriptorPool descriptorPool : vulkanDevice->descriptorSetPools)
        vkDestroyDescriptorPool(vulkanDevice->device, descriptorPool, nullptr);
    vulkanDevice->descriptorSetPools.clear();

    // Destroy Command Pool
    for (VkCommandPool commandPool : vulkanDevice->commandPools)
        vkDestroyCommandPool(vulkanDevice->device, commandPool, nullptr);

    // Destroy Timestamp Query Pool
    if (vulkanDevice->timestampQueryPool != VK_NULL_HANDLE)
        vkDestroyQueryPool(vulkanDevice->device, vulkanDevice->timestampQueryPool, nullptr);

    // Destroy Memory Allocators
    vmaDestroyAllocator(vulkanDevice->allocator);
    if (vulkanDevice->externalAllocator != VK_NULL_HANDLE)
        vmaDestroyAllocator(vulkanDevice->externalAllocator);

    // At last, destroy device if we allocated it
    if (vulkanDevice->isOwned)
        vkDestroyDevice(vulkanDevice->device, nullptr);

    m_devices.remove(handle);
}

VulkanDevice *VulkanResourceManager::getDevice(const Handle<Device_t> &handle) const
{
    return m_devices.get(handle);
}

Handle<Queue_t> VulkanResourceManager::insertQueue(const VulkanQueue &vulkanQueue)
{
    return m_queues.emplace(vulkanQueue);
}

void VulkanResourceManager::removeQueue(const Handle<Queue_t> &handle)
{
    m_queues.remove(handle);
}

VulkanQueue *VulkanResourceManager::getQueue(const Handle<Queue_t> &handle) const
{
    return m_queues.get(handle);
}

Handle<Swapchain_t> VulkanResourceManager::createSwapchain(const Handle<Device_t> &deviceHandle,
                                                           const SwapchainOptions &options)
{
    VulkanDevice *vulkanDevice = m_devices.get(deviceHandle);
    VulkanSurface *vulkanSurface = m_surfaces.get(options.surface);

    VkSwapchainCreateInfoKHR createInfo = {};
    createInfo.sType = VK_STRUCTURE_TYPE_SWAPCHAIN_CREATE_INFO_KHR;
    createInfo.surface = vulkanSurface->surface;
    createInfo.minImageCount = options.minImageCount;
    createInfo.imageFormat = formatToVkFormat(options.format);
    createInfo.imageColorSpace = colorSpaceToVkColorSpaceKHR(options.colorSpace);
    createInfo.imageExtent = { .width = options.imageExtent.width, .height = options.imageExtent.height };
    createInfo.imageArrayLayers = options.imageLayers;
    createInfo.imageUsage = options.imageUsageFlags.toInt();
    createInfo.imageSharingMode = sharingModeToVkSharingMode(options.imageSharingMode);
    if (!options.queueTypeIndices.empty()) {
        createInfo.queueFamilyIndexCount = options.queueTypeIndices.size();
        createInfo.pQueueFamilyIndices = options.queueTypeIndices.data();
    }
    createInfo.preTransform = surfaceTransformFlagBitsToVkSurfaceTransformFlagBitsKHR(options.transform);
    createInfo.compositeAlpha = compositeAlphaFlagBitsToVkCompositeAlphaFlagBitsKHR(options.compositeAlpha);
    createInfo.presentMode = presentModeToVkPresentModeKHR(options.presentMode);
    createInfo.clipped = options.clipped;

    VulkanSwapchain *oldSwapchain = m_swapchains.get(options.oldSwapchain);
    createInfo.oldSwapchain = oldSwapchain ? oldSwapchain->swapchain : VK_NULL_HANDLE;

    VkSwapchainKHR vkSwapchain{ VK_NULL_HANDLE };
    const VkResult result = vkCreateSwapchainKHR(vulkanDevice->device, &createInfo, nullptr, &vkSwapchain);
    if (result != VK_SUCCESS) {
        SPDLOG_LOGGER_ERROR(Logger::logger(), "Error when creating swapchain: {}", result);
        return {};
    }

    setObjectName(vulkanDevice, VK_OBJECT_TYPE_SWAPCHAIN_KHR, reinterpret_cast<uint64_t>(vkSwapchain), options.label);

    const auto swapchainHandle = m_swapchains.emplace(VulkanSwapchain{
            vkSwapchain,
            options.format,
            Extent3D{ options.imageExtent.width, options.imageExtent.height, 1 },
            options.imageLayers,
            options.imageUsageFlags,
            this,
            deviceHandle });
    return swapchainHandle;
}

void VulkanResourceManager::deleteSwapchain(const Handle<Swapchain_t> &handle)
{
    VulkanSwapchain *vulkanSwapChain = m_swapchains.get(handle);
    VulkanDevice *vulkanDevice = m_devices.get(vulkanSwapChain->deviceHandle);
    vkDestroySwapchainKHR(vulkanDevice->device, vulkanSwapChain->swapchain, nullptr);
    m_swapchains.remove(handle);
}

VulkanSwapchain *VulkanResourceManager::getSwapchain(const Handle<Swapchain_t> &handle) const
{
    return m_swapchains.get(handle);
}

Handle<Surface_t> VulkanResourceManager::insertSurface(const VulkanSurface &vulkanSurface)
{
    return m_surfaces.emplace(vulkanSurface);
}

void VulkanResourceManager::deleteSurface(const Handle<Surface_t> &handle)
{
    VulkanSurface *vulkanSurface = m_surfaces.get(handle);
    if (vulkanSurface == nullptr)
        return;
    // Only destroy vkSurfaces we have allocated ourselves
    if (vulkanSurface->isOwned)
        vkDestroySurfaceKHR(vulkanSurface->instance, vulkanSurface->surface, nullptr);
    m_surfaces.remove(handle);
}

VulkanSurface *VulkanResourceManager::getSurface(const Handle<Surface_t> &handle) const
{
    return m_surfaces.get(handle);
}

Handle<Texture_t> VulkanResourceManager::insertTexture(const VulkanTexture &vulkanTexture)
{
    return m_textures.emplace(vulkanTexture);
}

void VulkanResourceManager::removeTexture(const Handle<Texture_t> &handle)
{
    m_textures.remove(handle);
}

Handle<Texture_t> VulkanResourceManager::createTexture(const Handle<Device_t> &deviceHandle, const TextureOptions &options)
{
    VulkanDevice *vulkanDevice = m_devices.get(deviceHandle);

    VkImageCreateInfo createInfo = {};
    createInfo.sType = VK_STRUCTURE_TYPE_IMAGE_CREATE_INFO;
    createInfo.imageType = textureTypeToVkImageType(options.type);
    createInfo.format = formatToVkFormat(options.format);
    createInfo.extent = {
        .width = options.extent.width,
        .height = options.extent.height,
        .depth = options.extent.depth
    };
    createInfo.mipLevels = options.mipLevels;
    createInfo.arrayLayers = options.arrayLayers;
    createInfo.samples = sampleCountFlagBitsToVkSampleFlagBits(options.samples);
    createInfo.tiling = textureTilingToVkImageTiling(options.tiling);
    createInfo.usage = options.usage.toInt();
    createInfo.sharingMode = sharingModeToVkSharingMode(options.sharingMode);
    if (!options.queueTypeIndices.empty()) {
        createInfo.queueFamilyIndexCount = options.queueTypeIndices.size();
        createInfo.pQueueFamilyIndices = options.queueTypeIndices.data();
    }
    createInfo.initialLayout = textureLayoutToVkImageLayout(options.initialLayout);

    if (options.type == TextureType::TextureTypeCube)
        createInfo.flags |= VK_IMAGE_CREATE_CUBE_COMPATIBLE_BIT;

    VmaAllocationCreateInfo allocInfo = {};
    allocInfo.usage = memoryUsageToVmaMemoryUsage(options.memoryUsage);

    VmaAllocator allocator = vulkanDevice->allocator;
    VkExternalMemoryImageCreateInfo vkExternalMemImageCreateInfo = {};
    MemoryHandle memoryHandle{};
    if (options.externalMemoryHandleType != ExternalMemoryHandleTypeFlagBits::None) {
        vkExternalMemImageCreateInfo.sType = VK_STRUCTURE_TYPE_EXTERNAL_MEMORY_IMAGE_CREATE_INFO,
        vkExternalMemImageCreateInfo.handleTypes = externalMemoryHandleTypeToVkExternalMemoryHandleType(options.externalMemoryHandleType);
        createInfo.pNext = &vkExternalMemImageCreateInfo;

        // We have to use a dedicated allocator for external handles that has been created with VkExportMemoryAllocateInfo
        allocator = vulkanDevice->externalAllocator;

        allocInfo.flags = VMA_ALLOCATION_CREATE_DEDICATED_MEMORY_BIT;
    }

    VkImage vkImage;
    VmaAllocation vmaAllocation;

    if (auto result = vmaCreateImage(allocator, &createInfo, &allocInfo, &vkImage, &vmaAllocation, nullptr); result != VK_SUCCESS) {
        SPDLOG_LOGGER_ERROR(Logger::logger(), "Error when creating image: {}", result);
        return {};
    }

    VulkanAdapter *adapter = getAdapter(vulkanDevice->adapterHandle);
    VulkanInstance *instance = getInstance(adapter->instanceHandle);

    VmaAllocationInfo allocationInfo;
    vmaGetAllocationInfo(allocator, vmaAllocation, &allocationInfo);

    memoryHandle.allocationOffset = allocationInfo.offset;
    memoryHandle.allocationSize = allocationInfo.size;

    // Retrieve Shared Memory FD/Handle
    if (options.externalMemoryHandleType != ExternalMemoryHandleTypeFlagBits::None) {

#if defined(KDGPU_PLATFORM_LINUX)
        if (instance->vkGetMemoryFdKHR) {
            VkMemoryGetFdInfoKHR vkMemoryGetFdInfoKHR = {
                .sType = VK_STRUCTURE_TYPE_MEMORY_GET_FD_INFO_KHR,
                .pNext = nullptr,
                .memory = allocationInfo.deviceMemory,
                .handleType = VK_EXTERNAL_MEMORY_HANDLE_TYPE_OPAQUE_FD_BIT_KHR
            };
            int fd{};
            instance->vkGetMemoryFdKHR(vulkanDevice->device, &vkMemoryGetFdInfoKHR, &fd);
            memoryHandle.handle = fd;
        }
#endif

#if defined(KDGPU_PLATFORM_WIN32)
        if (instance->vkGetMemoryWin32HandleKHR) {
            VkMemoryGetWin32HandleInfoKHR vkGetWin32HandleInfoKHR = {
                .sType = VK_STRUCTURE_TYPE_MEMORY_GET_WIN32_HANDLE_INFO_KHR,
                .pNext = nullptr,
                .memory = allocationInfo.deviceMemory,
                .handleType = VK_EXTERNAL_MEMORY_HANDLE_TYPE_OPAQUE_WIN32_BIT
            };
            HANDLE winHandle{};
            instance->vkGetMemoryWin32HandleKHR(vulkanDevice->device, &vkGetWin32HandleInfoKHR, &winHandle);
            memoryHandle.handle = winHandle;
        }
#endif
    }

    setObjectName(vulkanDevice, VK_OBJECT_TYPE_IMAGE, reinterpret_cast<uint64_t>(vkImage), options.label);

    const auto vulkanTextureHandle = m_textures.emplace(VulkanTexture(
            vkImage,
            vmaAllocation,
            allocator,
            options.format,
            options.extent,
            options.mipLevels,
            options.arrayLayers,
            options.usage,
            this,
            deviceHandle,
            memoryHandle));
    return vulkanTextureHandle;
}

void VulkanResourceManager::deleteTexture(const Handle<Texture_t> &handle)
{
    VulkanTexture *vulkanTexture = m_textures.get(handle);
    if (vulkanTexture->ownedBySwapchain)
        return;

    // Only destroy images we have allocated ourselves
    if (vulkanTexture->allocator && vulkanTexture->allocation) {
        vmaDestroyImage(vulkanTexture->allocator, vulkanTexture->image, vulkanTexture->allocation);
    }

    m_textures.remove(handle);
}

VulkanTexture *VulkanResourceManager::getTexture(const Handle<Texture_t> &handle) const
{
    return m_textures.get(handle);
}

Handle<TextureView_t> VulkanResourceManager::createTextureView(const Handle<Device_t> &deviceHandle,
                                                               const Handle<Texture_t> &textureHandle,
                                                               const TextureViewOptions &options)
{
    VulkanDevice *vulkanDevice = m_devices.get(deviceHandle);
    VulkanTexture *vulkanTexture = m_textures.get(textureHandle);

    VkImageViewCreateInfo createInfo = {};
    createInfo.sType = VK_STRUCTURE_TYPE_IMAGE_VIEW_CREATE_INFO;
    createInfo.image = vulkanTexture->image;
    createInfo.viewType = viewTypeToVkImageViewType(options.viewType);

    // Specify the format. If none specified, default to the source texture's format
    if (options.format == Format::UNDEFINED) {
        createInfo.format = formatToVkFormat(vulkanTexture->format);
    } else {
        createInfo.format = formatToVkFormat(options.format);
    }

    // Specify which subset of the texture the view exposes
    createInfo.subresourceRange = {
        .aspectMask = options.range.aspectMask.toInt(),
        .baseMipLevel = options.range.baseMipLevel,
        .levelCount = options.range.levelCount,
        .baseArrayLayer = options.range.baseArrayLayer,
        .layerCount = options.range.layerCount
    };

    // If no aspect is set, default to Color or Depth depending upon the texture usage
    if (options.range.aspectMask == TextureAspectFlagBits::None) {
        if (vulkanTexture->usage.testFlag(TextureUsageFlagBits::DepthStencilAttachmentBit))
            createInfo.subresourceRange.aspectMask = VK_IMAGE_ASPECT_DEPTH_BIT;
        else if (vulkanTexture->usage.testFlag(TextureUsageFlagBits::ColorAttachmentBit) ||
                 vulkanTexture->usage.testFlag(TextureUsageFlagBits::SampledBit)) {
            createInfo.subresourceRange.aspectMask = VK_IMAGE_ASPECT_COLOR_BIT;
        }
    }

    VkImageView imageView;
    if (auto result = vkCreateImageView(vulkanDevice->device, &createInfo, nullptr, &imageView); result != VK_SUCCESS) {
        SPDLOG_LOGGER_ERROR(Logger::logger(), "Error when creating image view: {}", result);
        return {};
    }

    setObjectName(vulkanDevice, VK_OBJECT_TYPE_IMAGE_VIEW, reinterpret_cast<uint64_t>(imageView), options.label);

    const auto vulkanTextureViewHandle = m_textureViews.emplace(VulkanTextureView(imageView, textureHandle, deviceHandle));
    return vulkanTextureViewHandle;
}

void VulkanResourceManager::deleteTextureView(const Handle<TextureView_t> &handle)
{
    VulkanTextureView *vulkanTextureView = m_textureViews.get(handle);
    VulkanDevice *vulkanDevice = m_devices.get(vulkanTextureView->deviceHandle);
    vkDestroyImageView(vulkanDevice->device, vulkanTextureView->imageView, nullptr);

    m_textureViews.remove(handle);
}

VulkanTextureView *VulkanResourceManager::getTextureView(const Handle<TextureView_t> &handle) const
{
    return m_textureViews.get(handle);
}

Handle<Buffer_t> VulkanResourceManager::createBuffer(const Handle<Device_t> &deviceHandle, const BufferOptions &options, const void *initialData)
{
    VulkanDevice *vulkanDevice = m_devices.get(deviceHandle);

    VkBufferCreateInfo createInfo = {};
    createInfo.sType = VK_STRUCTURE_TYPE_BUFFER_CREATE_INFO;
    createInfo.size = options.size;
    createInfo.usage = options.usage.toInt();
    createInfo.sharingMode = sharingModeToVkSharingMode(options.sharingMode);
    if (!options.queueTypeIndices.empty()) {
        createInfo.queueFamilyIndexCount = options.queueTypeIndices.size();
        createInfo.pQueueFamilyIndices = options.queueTypeIndices.data();
    }

    VmaAllocationCreateInfo allocInfo = {};
    allocInfo.usage = memoryUsageToVmaMemoryUsage(options.memoryUsage);

    VmaAllocator allocator = vulkanDevice->allocator;
    VkExternalMemoryBufferCreateInfo vkExternalMemBufferCreateInfo = {};
    MemoryHandle memoryHandle{};

    if (options.externalMemoryHandleType != ExternalMemoryHandleTypeFlagBits::None) {
        vkExternalMemBufferCreateInfo.sType = VK_STRUCTURE_TYPE_EXTERNAL_MEMORY_BUFFER_CREATE_INFO;
        vkExternalMemBufferCreateInfo.handleTypes = externalMemoryHandleTypeToVkExternalMemoryHandleType(options.externalMemoryHandleType);
        createInfo.pNext = &vkExternalMemBufferCreateInfo;

        // We have to use a dedicated allocator for external handles that has been created with VkExportMemoryAllocateInfo
        allocator = vulkanDevice->externalAllocator;

        allocInfo.flags = VMA_ALLOCATION_CREATE_DEDICATED_MEMORY_BIT;
    }

    VkBuffer vkBuffer;
    VmaAllocation vmaAllocation;

    if (auto result = vmaCreateBuffer(allocator, &createInfo, &allocInfo, &vkBuffer, &vmaAllocation, nullptr); result != VK_SUCCESS) {
        SPDLOG_LOGGER_ERROR(Logger::logger(), "Error when creating buffer: {}", result);
        return {};
    }

    VulkanAdapter *adapter = getAdapter(vulkanDevice->adapterHandle);
    VulkanInstance *instance = getInstance(adapter->instanceHandle);

    VmaAllocationInfo allocationInfo;
    vmaGetAllocationInfo(allocator, vmaAllocation, &allocationInfo);

    memoryHandle.allocationOffset = allocationInfo.offset;
    memoryHandle.allocationSize = allocationInfo.size;

    // Retrieve Shared Memory FD/Handle
    if (options.externalMemoryHandleType != ExternalMemoryHandleTypeFlagBits::None) {

#if defined(KDGPU_PLATFORM_LINUX)
        if (instance->vkGetMemoryFdKHR) {
            VkMemoryGetFdInfoKHR vkMemoryGetFdInfoKHR = {
                .sType = VK_STRUCTURE_TYPE_MEMORY_GET_FD_INFO_KHR,
                .pNext = nullptr,
                .memory = allocationInfo.deviceMemory,
                .handleType = VK_EXTERNAL_MEMORY_HANDLE_TYPE_OPAQUE_FD_BIT_KHR
            };
            int fd{};
            instance->vkGetMemoryFdKHR(vulkanDevice->device, &vkMemoryGetFdInfoKHR, &fd);
            memoryHandle.handle = fd;
        }
#endif

#if defined(KDGPU_PLATFORM_WIN32)
        if (instance->vkGetMemoryWin32HandleKHR) {
            VkMemoryGetWin32HandleInfoKHR vkGetWin32HandleInfoKHR = {
                .sType = VK_STRUCTURE_TYPE_MEMORY_GET_WIN32_HANDLE_INFO_KHR,
                .pNext = nullptr,
                .memory = allocationInfo.deviceMemory,
                .handleType = VK_EXTERNAL_MEMORY_HANDLE_TYPE_OPAQUE_WIN32_BIT_KHR
            };
            HANDLE winHandle{};
            VkResult res = instance->vkGetMemoryWin32HandleKHR(vulkanDevice->device, &vkGetWin32HandleInfoKHR, &winHandle);
            memoryHandle.handle = winHandle;
        }
#endif
    }

    setObjectName(vulkanDevice, VK_OBJECT_TYPE_BUFFER, reinterpret_cast<uint64_t>(vkBuffer), options.label);

    const auto vulkanBufferHandle = m_buffers.emplace(VulkanBuffer(vkBuffer, vmaAllocation, allocator, this, deviceHandle, memoryHandle));

    if (initialData) {
        VulkanBuffer *vulkanBuffer = m_buffers.get(vulkanBufferHandle);
        auto bufferData = vulkanBuffer->map();
        std::memcpy(bufferData, initialData, createInfo.size);
        vulkanBuffer->unmap();
    }

    return vulkanBufferHandle;
}

void VulkanResourceManager::deleteBuffer(const Handle<Buffer_t> &handle)
{
    VulkanBuffer *vulkanBuffer = m_buffers.get(handle);

    vmaDestroyBuffer(vulkanBuffer->allocator, vulkanBuffer->buffer, vulkanBuffer->allocation);

    m_buffers.remove(handle);
}

VulkanBuffer *VulkanResourceManager::getBuffer(const Handle<Buffer_t> &handle) const
{
    return m_buffers.get(handle);
}

Handle<ShaderModule_t> VulkanResourceManager::createShaderModule(const Handle<Device_t> &deviceHandle, const std::vector<uint32_t> &code)
{
    VulkanDevice *vulkanDevice = m_devices.get(deviceHandle);

    VkShaderModuleCreateInfo createInfo = {};
    createInfo.sType = VK_STRUCTURE_TYPE_SHADER_MODULE_CREATE_INFO;
    createInfo.codeSize = code.size() * sizeof(uint32_t);
    createInfo.pCode = code.data();

    VkShaderModule vkShaderModule;
    if (auto result = vkCreateShaderModule(vulkanDevice->device, &createInfo, nullptr, &vkShaderModule); result != VK_SUCCESS) {
        SPDLOG_LOGGER_ERROR(Logger::logger(), "Error when creating shader module: {}", result);
        return {};
    }

    const auto vulkanShaderModuleHandle = m_shaderModules.emplace(vkShaderModule, this, deviceHandle);
    return vulkanShaderModuleHandle;
}

void VulkanResourceManager::deleteShaderModule(const Handle<ShaderModule_t> &handle)
{
    VulkanShaderModule *shaderModule = m_shaderModules.get(handle);
    VulkanDevice *vulkanDevice = m_devices.get(shaderModule->deviceHandle);

    vkDestroyShaderModule(vulkanDevice->device, shaderModule->shaderModule, nullptr);

    m_shaderModules.remove(handle);
}

VulkanShaderModule *VulkanResourceManager::getShaderModule(const Handle<ShaderModule_t> &handle) const
{
    return m_shaderModules.get(handle);
}

Handle<PipelineLayout_t> VulkanResourceManager::createPipelineLayout(const Handle<Device_t> &deviceHandle, const PipelineLayoutOptions &options)
{
    VulkanDevice *vulkanDevice = m_devices.get(deviceHandle);

    // TODO: Extract the VkDescriptorSetLayout creation into a Device::createBindGroupLayout as we will need
    // to use the VkDescriptorSetLayout when creating the PipelineLayout as well as when creating the BindGroup
    assert(options.bindGroupLayouts.size() <= std::numeric_limits<uint32_t>::max());
    const uint32_t bindGroupLayoutCount = static_cast<uint32_t>(options.bindGroupLayouts.size());
    std::vector<VkDescriptorSetLayout> vkDescriptorSetLayouts;
    vkDescriptorSetLayouts.reserve(bindGroupLayoutCount);

    for (uint32_t i = 0; i < bindGroupLayoutCount; ++i) {
        VulkanBindGroupLayout *bindGroupLayout = getBindGroupLayout(options.bindGroupLayouts[i]);
        vkDescriptorSetLayouts.push_back(bindGroupLayout->descriptorSetLayout);
    }

    // Create the pipeline layout
    assert(options.pushConstantRanges.size() <= std::numeric_limits<uint32_t>::max());
    const uint32_t pushConstantRangeCount = options.pushConstantRanges.size();
    std::vector<VkPushConstantRange> vkPushConstantRanges;
    vkPushConstantRanges.reserve(pushConstantRangeCount);

    for (uint32_t i = 0; i < pushConstantRangeCount; ++i) {
        const auto &pushConstantRange = options.pushConstantRanges.at(i);

        VkPushConstantRange vkPushConstantRange = {
            .stageFlags = pushConstantRange.shaderStages.toInt(),
            .offset = pushConstantRange.offset,
            .size = pushConstantRange.size
        };

        vkPushConstantRanges.emplace_back(std::move(vkPushConstantRange));
    }

    VkPipelineLayoutCreateInfo createInfo = {};
    createInfo.sType = VK_STRUCTURE_TYPE_PIPELINE_LAYOUT_CREATE_INFO;
    createInfo.setLayoutCount = static_cast<uint32_t>(vkDescriptorSetLayouts.size());
    createInfo.pSetLayouts = vkDescriptorSetLayouts.data();
    createInfo.pushConstantRangeCount = static_cast<uint32_t>(vkPushConstantRanges.size());
    createInfo.pPushConstantRanges = vkPushConstantRanges.data();

    VkPipelineLayout vkPipelineLayout{ VK_NULL_HANDLE };
    if (auto result = vkCreatePipelineLayout(vulkanDevice->device, &createInfo, nullptr, &vkPipelineLayout); result != VK_SUCCESS) {
        SPDLOG_LOGGER_ERROR(Logger::logger(), "Error when creating pipeline layout: {}", result);
        return {};
    }

    setObjectName(vulkanDevice, VK_OBJECT_TYPE_PIPELINE_LAYOUT, reinterpret_cast<uint64_t>(vkPipelineLayout), options.label);

    // Store the results
    const auto vulkanPipelineLayoutHandle = m_pipelineLayouts.emplace(VulkanPipelineLayout(
            vkPipelineLayout,
            std::move(vkDescriptorSetLayouts),
            this,
            deviceHandle));

    return vulkanPipelineLayoutHandle;
}

void VulkanResourceManager::deletePipelineLayout(const Handle<PipelineLayout_t> &handle)
{
    VulkanPipelineLayout *vulkanPipelineLayout = m_pipelineLayouts.get(handle);
    VulkanDevice *vulkanDevice = m_devices.get(vulkanPipelineLayout->deviceHandle);

    vkDestroyPipelineLayout(vulkanDevice->device, vulkanPipelineLayout->pipelineLayout, nullptr);

    m_pipelineLayouts.remove(handle);
}

VulkanPipelineLayout *VulkanResourceManager::getPipelineLayout(const Handle<PipelineLayout_t> &handle) const
{
    return m_pipelineLayouts.get(handle);
}

Handle<GraphicsPipeline_t> VulkanResourceManager::createGraphicsPipeline(const Handle<Device_t> &deviceHandle, const GraphicsPipelineOptions &options)
{
    VulkanDevice *vulkanDevice = m_devices.get(deviceHandle);

    // Fetch the specified pipeline layout
    VulkanPipelineLayout *vulkanPipelineLayout = getPipelineLayout(options.layout);
    if (!vulkanPipelineLayout) {
        SPDLOG_LOGGER_ERROR(Logger::logger(), "Invalid pipeline layout requested");
        return {};
    }

    // Shader stages
    ShaderStagesInfo shaderStagesInfo;
    if (!fillShaderStageInfos(options.shaderStages, shaderStagesInfo)) {
        SPDLOG_LOGGER_ERROR(Logger::logger(), "Failed to build shader stages info for Pipeline");
        return {};
    }

    // Vertex input
    const uint32_t vertexBindingCount = static_cast<uint32_t>(options.vertex.buffers.size());
    std::vector<VkVertexInputBindingDescription> vertexBindings;
    vertexBindings.reserve(vertexBindingCount);
    for (uint32_t i = 0; i < vertexBindingCount; ++i) {
        const auto &binding = options.vertex.buffers.at(i);
        VkVertexInputBindingDescription vkBinding = {};
        vkBinding.binding = binding.binding;
        vkBinding.stride = binding.stride;
        vkBinding.inputRate = vertexRateToVkVertexInputRate(binding.inputRate);
        vertexBindings.emplace_back(vkBinding);
    }

    const uint32_t attributeCount = static_cast<uint32_t>(options.vertex.attributes.size());
    std::vector<VkVertexInputAttributeDescription> attributes;
    attributes.reserve(attributeCount);
    for (uint32_t i = 0; i < attributeCount; ++i) {
        const auto &attribute = options.vertex.attributes.at(i);
        VkVertexInputAttributeDescription vkAttribute = {};
        vkAttribute.location = attribute.location;
        vkAttribute.binding = attribute.binding;
        vkAttribute.format = formatToVkFormat(attribute.format);
        vkAttribute.offset = attribute.offset;
        attributes.emplace_back(vkAttribute);
    }

    VkPipelineVertexInputStateCreateInfo vertexInputState = {};
    vertexInputState.sType = VK_STRUCTURE_TYPE_PIPELINE_VERTEX_INPUT_STATE_CREATE_INFO;
    vertexInputState.vertexBindingDescriptionCount = static_cast<uint32_t>(vertexBindings.size());
    vertexInputState.pVertexBindingDescriptions = vertexBindings.data();
    vertexInputState.vertexAttributeDescriptionCount = static_cast<uint32_t>(attributes.size());
    vertexInputState.pVertexAttributeDescriptions = attributes.data();

    // Input assembly
    VkPipelineInputAssemblyStateCreateInfo inputAssembly = {};
    inputAssembly.sType = VK_STRUCTURE_TYPE_PIPELINE_INPUT_ASSEMBLY_STATE_CREATE_INFO;
    inputAssembly.topology = primitiveTopologyToVkPrimitiveTopology(options.primitive.topology);
    inputAssembly.primitiveRestartEnable = options.primitive.primitiveRestart;

    // Tessellation
    VkPipelineTessellationStateCreateInfo tessellationStateInfo = {};
    tessellationStateInfo.sType = VK_STRUCTURE_TYPE_PIPELINE_TESSELLATION_STATE_CREATE_INFO;
    tessellationStateInfo.flags = 0;
    tessellationStateInfo.patchControlPoints = options.primitive.patchControlPoints;

    // Rasterizer
    VkPipelineRasterizationStateCreateInfo rasterizer = {};
    rasterizer.sType = VK_STRUCTURE_TYPE_PIPELINE_RASTERIZATION_STATE_CREATE_INFO;
    rasterizer.depthClampEnable = VK_FALSE;
    rasterizer.rasterizerDiscardEnable = VK_FALSE;
    rasterizer.polygonMode = polygonModeToVkPolygonMode(options.primitive.polygonMode);
    rasterizer.lineWidth = options.primitive.lineWidth;
    rasterizer.cullMode = options.primitive.cullMode.toInt();
    rasterizer.frontFace = frontFaceToVkFrontFace(options.primitive.frontFace);
    rasterizer.depthBiasEnable = options.primitive.depthBias.enabled;
    rasterizer.depthBiasConstantFactor = options.primitive.depthBias.biasConstantFactor;
    rasterizer.depthBiasClamp = options.primitive.depthBias.biasClamp;
    rasterizer.depthBiasSlopeFactor = options.primitive.depthBias.biasSlopeFactor;

    // Multisampling
    VkPipelineMultisampleStateCreateInfo multisampling = {};
    multisampling.sType = VK_STRUCTURE_TYPE_PIPELINE_MULTISAMPLE_STATE_CREATE_INFO;
    multisampling.sampleShadingEnable = options.multisample.samples > SampleCountFlagBits::Samples1Bit;
    multisampling.rasterizationSamples = sampleCountFlagBitsToVkSampleFlagBits(options.multisample.samples);
    multisampling.minSampleShading = 1.0f;
    multisampling.pSampleMask = options.multisample.sampleMasks.data();
    multisampling.alphaToCoverageEnable = options.multisample.alphaToCoverageEnabled;
    multisampling.alphaToOneEnable = VK_FALSE;

    // Depth and stencil testing
    auto vkStencilOpStateFromStencilOperationOptions = [](const StencilOperationOptions &options) {
        VkStencilOpState stencilOp = {};
        stencilOp.failOp = stencilOperationToVkStencilOp(options.failOp);
        stencilOp.passOp = stencilOperationToVkStencilOp(options.passOp);
        stencilOp.depthFailOp = stencilOperationToVkStencilOp(options.depthFailOp);
        stencilOp.compareOp = compareOperationToVkCompareOp(options.compareOp);
        stencilOp.compareMask = options.compareMask;
        stencilOp.writeMask = options.writeMask;
        stencilOp.reference = options.reference;
        return stencilOp;
    };

    VkPipelineDepthStencilStateCreateInfo depthStencil = {};
    depthStencil.sType = VK_STRUCTURE_TYPE_PIPELINE_DEPTH_STENCIL_STATE_CREATE_INFO;
    depthStencil.depthTestEnable = options.depthStencil.depthTestEnabled;
    depthStencil.depthWriteEnable = options.depthStencil.depthWritesEnabled;
    depthStencil.depthCompareOp = compareOperationToVkCompareOp(options.depthStencil.depthCompareOperation);
    depthStencil.depthBoundsTestEnable = VK_FALSE;
    depthStencil.minDepthBounds = 0.0f;
    depthStencil.maxDepthBounds = 1.0f;
    depthStencil.stencilTestEnable = options.depthStencil.stencilTestEnabled;
    depthStencil.front = vkStencilOpStateFromStencilOperationOptions(options.depthStencil.stencilFront);
    depthStencil.back = vkStencilOpStateFromStencilOperationOptions(options.depthStencil.stencilBack);

    // Blending
    const uint32_t attachmentCount = options.renderTargets.size();
    std::vector<VkPipelineColorBlendAttachmentState> attachmentBlends;
    attachmentBlends.reserve(attachmentCount);
    for (uint32_t i = 0; i < attachmentCount; ++i) {
        const auto &renderTarget = options.renderTargets.at(i);

        VkPipelineColorBlendAttachmentState vkAttachmentBlend = {};
        vkAttachmentBlend.colorWriteMask = renderTarget.writeMask.toInt();
        vkAttachmentBlend.blendEnable = renderTarget.blending.blendingEnabled;
        vkAttachmentBlend.srcColorBlendFactor = blendFactorToVkBlendFactor(renderTarget.blending.color.srcFactor);
        vkAttachmentBlend.dstColorBlendFactor = blendFactorToVkBlendFactor(renderTarget.blending.color.dstFactor);
        vkAttachmentBlend.colorBlendOp = blendOperationToVkBlendOp(renderTarget.blending.color.operation);
        vkAttachmentBlend.srcAlphaBlendFactor = blendFactorToVkBlendFactor(renderTarget.blending.alpha.srcFactor);
        vkAttachmentBlend.dstAlphaBlendFactor = blendFactorToVkBlendFactor(renderTarget.blending.alpha.dstFactor);
        vkAttachmentBlend.alphaBlendOp = blendOperationToVkBlendOp(renderTarget.blending.alpha.operation);

        attachmentBlends.emplace_back(vkAttachmentBlend);
    }

    VkPipelineColorBlendStateCreateInfo colorBlending = {};
    colorBlending.sType = VK_STRUCTURE_TYPE_PIPELINE_COLOR_BLEND_STATE_CREATE_INFO;
    colorBlending.logicOpEnable = VK_FALSE;
    colorBlending.logicOp = VK_LOGIC_OP_COPY; // Optional
    colorBlending.attachmentCount = static_cast<uint32_t>(attachmentBlends.size());
    colorBlending.pAttachments = attachmentBlends.data();
    colorBlending.blendConstants[0] = 0.0f;
    colorBlending.blendConstants[1] = 0.0f;
    colorBlending.blendConstants[2] = 0.0f;
    colorBlending.blendConstants[3] = 0.0f;

    // Dynamic pipeline state. This is state that can be overridden whilst recording
    // command buffers with commands such as vkCmdSetViewport or vkCmdSetScissor. We
    // always make the viewport and scissor states dynamic and require clients to
    // set these when recording.
    std::vector<VkDynamicState> dynamicStates = {
        VK_DYNAMIC_STATE_VIEWPORT,
        VK_DYNAMIC_STATE_SCISSOR
    };

    for (auto dynamicState : options.dynamicState.enabledDynamicStates) {
        dynamicStates.push_back(dynamicStateToVkDynamicState(dynamicState));
    }

    VkPipelineDynamicStateCreateInfo dynamicStateInfo{};
    dynamicStateInfo.sType = VK_STRUCTURE_TYPE_PIPELINE_DYNAMIC_STATE_CREATE_INFO;
    dynamicStateInfo.dynamicStateCount = static_cast<uint32_t>(dynamicStates.size());
    dynamicStateInfo.pDynamicStates = dynamicStates.data();
    dynamicStateInfo.flags = 0;

    // We do still need to specify the number of viewports (and scissor rects) though
    VkPipelineViewportStateCreateInfo viewportState = {};
    viewportState.sType = VK_STRUCTURE_TYPE_PIPELINE_VIEWPORT_STATE_CREATE_INFO;
    viewportState.viewportCount = 1;
    viewportState.pViewports = nullptr; // Provided by dynamic state
    viewportState.scissorCount = 1;
    viewportState.pScissors = nullptr; // Provided by dynamic state

    // TODO: Investigate using VK_KHR_dynamic_rendering (core in Vulkan 1.3).
    //       Do the other graphics APIs have an equivalent or perhaps they default
    //       to that sort of model? We also need this to be supported across all
    //       Vulkan target platforms (desktop, pi, android, imx8).
    //
    // Create a render pass that serves to specify the layout / compatibility of
    // concrete render passes and framebuffers used to perform rendering with this
    // pipeline at command record time. We only do this if the pipeline outputs to
    // render targets.
    VkRenderPass vkRenderPass = VK_NULL_HANDLE;
    Handle<RenderPass_t> vulkanRenderPassHandle;

    // Specify attachment refs for all color and resolve render targets and any
    // depth-stencil target. Concrete render passes that want to use this pipeline
    // to render, must begin a render pass that is compatible with this render pass.
    // See the detailed description of render pass compatibility at:
    //
    // https://registry.khronos.org/vulkan/specs/1.3-extensions/html/vkspec.html#renderpass-compatibility
    //
    // But in short, the concrete render pass must match attachment counts of each
    // type and match the formats and sample counts in each case.

    vulkanRenderPassHandle = createRenderPass(deviceHandle,
                                              options.renderTargets,
                                              options.depthStencil,
                                              options.multisample.samples,
                                              options.viewCount);

    // Note: at the moment this render pass isn't shared. It might make sense to do so at some point,
    // in which case, the renderPass handle will have to be added to vulkanDevice->renderPasses
    VulkanRenderPass *vulkanRenderPass = m_renderPasses.get(vulkanRenderPassHandle);
    vkRenderPass = vulkanRenderPass->renderPass;

    // Bring it all together in the all-knowing pipeline create info
    VkGraphicsPipelineCreateInfo pipelineInfo = {};
    pipelineInfo.sType = VK_STRUCTURE_TYPE_GRAPHICS_PIPELINE_CREATE_INFO;
    pipelineInfo.basePipelineHandle = VK_NULL_HANDLE;
    pipelineInfo.basePipelineIndex = -1;
    pipelineInfo.stageCount = static_cast<uint32_t>(shaderStagesInfo.shaderInfos.size());
    pipelineInfo.pStages = shaderStagesInfo.shaderInfos.data();
    pipelineInfo.pVertexInputState = &vertexInputState;
    pipelineInfo.pInputAssemblyState = &inputAssembly;
    pipelineInfo.pTessellationState = &tessellationStateInfo;
    pipelineInfo.pViewportState = &viewportState;
    pipelineInfo.pRasterizationState = &rasterizer;
    pipelineInfo.pMultisampleState = &multisampling;
    pipelineInfo.pDepthStencilState = &depthStencil;
    pipelineInfo.pColorBlendState = &colorBlending;
    pipelineInfo.pDynamicState = &dynamicStateInfo;
    pipelineInfo.layout = vulkanPipelineLayout->pipelineLayout;
    pipelineInfo.renderPass = vkRenderPass;
    pipelineInfo.subpass = 0;

    VkPipeline vkPipeline{ VK_NULL_HANDLE };
    if (auto result = vkCreateGraphicsPipelines(vulkanDevice->device, VK_NULL_HANDLE, 1, &pipelineInfo, nullptr, &vkPipeline); result != VK_SUCCESS) {
        SPDLOG_LOGGER_ERROR(Logger::logger(), "Error when creating graphics pipeline: {}", result);
        return {};
    }

    setObjectName(vulkanDevice, VK_OBJECT_TYPE_PIPELINE, reinterpret_cast<uint64_t>(vkPipeline), options.label);

    // Create VulkanPipeline object and return handle
    const auto vulkanGraphicsPipelineHandle = m_graphicsPipelines.emplace(VulkanGraphicsPipeline(
            vkPipeline,
            this,
            vulkanRenderPassHandle,
            dynamicStates,
            deviceHandle,
            options.layout));

    return vulkanGraphicsPipelineHandle;
}

void VulkanResourceManager::deleteGraphicsPipeline(const Handle<GraphicsPipeline_t> &handle)
{
    VulkanGraphicsPipeline *vulkanPipeline = m_graphicsPipelines.get(handle);
    VulkanDevice *vulkanDevice = m_devices.get(vulkanPipeline->deviceHandle);

    vkDestroyPipeline(vulkanDevice->device, vulkanPipeline->pipeline, nullptr);

    // Note this renderPass isn't shared since we haven't added it to vulkanDevice->renderPasses
    // so we're in charge of releasing it
    VulkanRenderPass *vulkanRenderPass = m_renderPasses.get(vulkanPipeline->renderPassHandle);
    if (vulkanRenderPass) {
        vkDestroyRenderPass(vulkanDevice->device, vulkanRenderPass->renderPass, nullptr);
        m_renderPasses.remove(vulkanPipeline->renderPassHandle);
    }

    m_graphicsPipelines.remove(handle);
}

VulkanGraphicsPipeline *VulkanResourceManager::getGraphicsPipeline(const Handle<GraphicsPipeline_t> &handle) const
{
    return m_graphicsPipelines.get(handle);
}

Handle<ComputePipeline_t> VulkanResourceManager::createComputePipeline(const Handle<Device_t> &deviceHandle, const ComputePipelineOptions &options)
{
    VulkanDevice *vulkanDevice = m_devices.get(deviceHandle);

    // Fetch the specified pipeline layout
    VulkanPipelineLayout *vulkanPipelineLayout = getPipelineLayout(options.layout);
    if (!vulkanPipelineLayout) {
        SPDLOG_LOGGER_ERROR(Logger::logger(), "Invalid pipeline layout requested");
        return {};
    }

    // Shader stages
    VkPipelineShaderStageCreateInfo computeShaderInfo{};
    computeShaderInfo.sType = VK_STRUCTURE_TYPE_PIPELINE_SHADER_STAGE_CREATE_INFO;
    computeShaderInfo.stage = VK_SHADER_STAGE_COMPUTE_BIT;

    VkSpecializationInfo shaderSpecializationInfo;
    std::vector<VkSpecializationMapEntry> shaderSpecializationMapEntries;
    std::vector<uint8_t> shaderSpecializationRawData;

    // Lookup the shader module
    const auto vulkanShaderModule = getShaderModule(options.shaderStage.shaderModule);
    if (!vulkanShaderModule)
        return {};
    computeShaderInfo.module = vulkanShaderModule->shaderModule;
    computeShaderInfo.pName = options.shaderStage.entryPoint.data();

    if (!options.shaderStage.specializationConstants.empty()) {
        uint32_t byteOffset = 0;
        const size_t specializationConstantsCount = options.shaderStage.specializationConstants.size();
        shaderSpecializationMapEntries.reserve(specializationConstantsCount);

        for (size_t sCI = 0; sCI < specializationConstantsCount; ++sCI) {
            const SpecializationConstant &specializationConstant = options.shaderStage.specializationConstants[sCI];
            const SpecializationConstantData &specializationConstantData = getByteOffsetSizeAndRawValueForSpecializationConstant(specializationConstant);

            shaderSpecializationMapEntries.emplace_back(VkSpecializationMapEntry{
                    .constantID = specializationConstant.constantId,
                    .offset = byteOffset,
                    .size = specializationConstantData.byteSize,
            });

            // Append Raw Byte Values
            const std::vector<uint8_t> &rawData = specializationConstantData.byteValues;
            shaderSpecializationRawData.insert(shaderSpecializationRawData.end(), rawData.begin(), rawData.end());

            // Increase offset
            byteOffset += specializationConstantData.byteSize;
        }

        shaderSpecializationInfo.mapEntryCount = specializationConstantsCount;
        shaderSpecializationInfo.pMapEntries = shaderSpecializationMapEntries.data();
        shaderSpecializationInfo.dataSize = shaderSpecializationRawData.size();
        shaderSpecializationInfo.pData = shaderSpecializationRawData.data();
        computeShaderInfo.pSpecializationInfo = &shaderSpecializationInfo;
    }

    VkComputePipelineCreateInfo pipelineInfo = {};
    pipelineInfo.sType = VK_STRUCTURE_TYPE_COMPUTE_PIPELINE_CREATE_INFO;
    pipelineInfo.stage = computeShaderInfo;
    pipelineInfo.layout = vulkanPipelineLayout->pipelineLayout;

    VkPipeline vkPipeline{ VK_NULL_HANDLE };

    if (auto result = vkCreateComputePipelines(vulkanDevice->device, VK_NULL_HANDLE, 1, &pipelineInfo, nullptr, &vkPipeline); result != VK_SUCCESS) {
        SPDLOG_LOGGER_ERROR(Logger::logger(), "Error when creating compute pipeline: {}", result);
        return {};
    }

    setObjectName(vulkanDevice, VK_OBJECT_TYPE_PIPELINE, reinterpret_cast<uint64_t>(vkPipeline), options.label);

    // Create VulkanPipeline object and return handle
    const auto vulkanComputePipelineHandle = m_computePipelines.emplace(VulkanComputePipeline(
            vkPipeline,
            this,
            deviceHandle,
            options.layout));

    return vulkanComputePipelineHandle;
}
void VulkanResourceManager::deleteComputePipeline(const Handle<ComputePipeline_t> &handle)
{
    VulkanComputePipeline *vulkanPipeline = m_computePipelines.get(handle);
    VulkanDevice *vulkanDevice = m_devices.get(vulkanPipeline->deviceHandle);

    vkDestroyPipeline(vulkanDevice->device, vulkanPipeline->pipeline, nullptr);

    m_computePipelines.remove(handle);
}

VulkanComputePipeline *VulkanResourceManager::getComputePipeline(const Handle<ComputePipeline_t> &handle) const
{
    return m_computePipelines.get(handle);
}

Handle<RayTracingPipeline_t> VulkanResourceManager::createRayTracingPipeline(const Handle<Device_t> &deviceHandle,
                                                                             const RayTracingPipelineOptions &options)
{
    VulkanDevice *vulkanDevice = m_devices.get(deviceHandle);

    // Fetch the specified pipeline layout
    VulkanPipelineLayout *vulkanPipelineLayout = getPipelineLayout(options.layout);
    if (!vulkanPipelineLayout) {
        SPDLOG_LOGGER_ERROR(Logger::logger(), "Invalid pipeline layout requested");
        return {};
    }

    // Shader stages
    ShaderStagesInfo shaderStagesInfo;
    if (!fillShaderStageInfos(options.shaderStages, shaderStagesInfo)) {
        SPDLOG_LOGGER_ERROR(Logger::logger(), "Failed to build shader stages info for Pipeline");
        return {};
    }

    // Shader groups
    std::vector<VkRayTracingShaderGroupCreateInfoKHR> shaderGroupsInfo;
    shaderGroupsInfo.reserve(options.shaderGroups.size());

    for (const RayTracingShaderGroupOptions &group : options.shaderGroups) {
        VkRayTracingShaderGroupCreateInfoKHR groupInfo{};
        groupInfo.sType = VK_STRUCTURE_TYPE_RAY_TRACING_SHADER_GROUP_CREATE_INFO_KHR;
        groupInfo.type = rayTracingShaderGroupTypeToVkRayTracingShaderGroupType(group.type);
        groupInfo.generalShader = VK_SHADER_UNUSED_KHR;
        groupInfo.closestHitShader = VK_SHADER_UNUSED_KHR;
        groupInfo.anyHitShader = VK_SHADER_UNUSED_KHR;
        groupInfo.intersectionShader = VK_SHADER_UNUSED_KHR;

        switch (group.type) {
        case RayTracingShaderGroupType::General: {
            groupInfo.generalShader = group.generalShaderIndex.value();
            break;
        };
        case RayTracingShaderGroupType::ProceduralHit: {
            groupInfo.intersectionShader = group.intersectionShaderIndex.value();
            groupInfo.anyHitShader = group.anyHitShaderIndex.has_value() ? group.anyHitShaderIndex.value() : VK_SHADER_UNUSED_KHR;
            groupInfo.closestHitShader = group.closestHitShaderIndex.has_value() ? group.closestHitShaderIndex.value() : VK_SHADER_UNUSED_KHR;
            break;
        };
        case RayTracingShaderGroupType::TrianglesHit: {
            groupInfo.anyHitShader = group.anyHitShaderIndex.has_value() ? group.anyHitShaderIndex.value() : VK_SHADER_UNUSED_KHR;
            groupInfo.closestHitShader = group.closestHitShaderIndex.has_value() ? group.closestHitShaderIndex.value() : VK_SHADER_UNUSED_KHR;
            break;
        };
        }

        shaderGroupsInfo.emplace_back(groupInfo);
    };

    // Dynamic pipeline state.
    std::vector<VkDynamicState> dynamicStates = {
        // VK_DYNAMIC_STATE_RAY_TRACING_PIPELINE_STACK_SIZE_KHR
    };

    VkPipelineDynamicStateCreateInfo dynamicStateInfo{};
    dynamicStateInfo.sType = VK_STRUCTURE_TYPE_PIPELINE_DYNAMIC_STATE_CREATE_INFO;
    dynamicStateInfo.dynamicStateCount = static_cast<uint32_t>(dynamicStates.size());
    dynamicStateInfo.pDynamicStates = dynamicStates.data();
    dynamicStateInfo.flags = 0;

    // MaxRecursionDepth
    uint32_t maxRecursionDepth = options.maxRecursionDepth;
    if (maxRecursionDepth == 0) {
        VulkanAdapter *vulkanAdapter = getAdapter(vulkanDevice->adapterHandle);
        maxRecursionDepth = vulkanAdapter->queryAdapterProperties().rayTracingProperties.maxRayRecursionDepth;
    }

    VkRayTracingPipelineCreateInfoKHR pipelineInfo = {};
    pipelineInfo.sType = VK_STRUCTURE_TYPE_RAY_TRACING_PIPELINE_CREATE_INFO_KHR;
    pipelineInfo.stageCount = static_cast<uint32_t>(shaderStagesInfo.shaderInfos.size());
    pipelineInfo.pStages = shaderStagesInfo.shaderInfos.data();
    pipelineInfo.groupCount = static_cast<uint32_t>(shaderGroupsInfo.size());
    pipelineInfo.pGroups = shaderGroupsInfo.data();
    pipelineInfo.maxPipelineRayRecursionDepth = maxRecursionDepth;
    pipelineInfo.pDynamicState = &dynamicStateInfo;
    pipelineInfo.layout = vulkanPipelineLayout->pipelineLayout;

    VkPipeline vkPipeline{ VK_NULL_HANDLE };

    assert(vulkanDevice->vkCreateRayTracingPipelinesKHR != nullptr);
    if (auto result = vulkanDevice->vkCreateRayTracingPipelinesKHR(vulkanDevice->device, VK_NULL_HANDLE, VK_NULL_HANDLE, 1, &pipelineInfo, nullptr, &vkPipeline); result != VK_SUCCESS) {
        SPDLOG_LOGGER_ERROR(Logger::logger(), "Error when creating raytracing pipeline: {}", result);
        return {};
    }

    setObjectName(vulkanDevice, VK_OBJECT_TYPE_PIPELINE, reinterpret_cast<uint64_t>(vkPipeline), options.label);

    // Create VulkanPipeline object and return handle
    const auto vulkanRayTracingPipelineHandle = m_rayTracingPipelines.emplace(VulkanRayTracingPipeline(
            vkPipeline,
            this,
            deviceHandle,
            options.layout));

    return vulkanRayTracingPipelineHandle;
}

void VulkanResourceManager::deleteRayTracingPipeline(const Handle<RayTracingPipeline_t> &handle)
{
    VulkanRayTracingPipeline *vulkanPipeline = m_rayTracingPipelines.get(handle);
    VulkanDevice *vulkanDevice = m_devices.get(vulkanPipeline->deviceHandle);

    vkDestroyPipeline(vulkanDevice->device, vulkanPipeline->pipeline, nullptr);

    m_rayTracingPipelines.remove(handle);
}

VulkanRayTracingPipeline *VulkanResourceManager::getRayTracingPipeline(const Handle<RayTracingPipeline_t> &handle) const
{
    return m_rayTracingPipelines.get(handle);
}

Handle<GpuSemaphore_t> VulkanResourceManager::createGpuSemaphore(const Handle<Device_t> &deviceHandle, const GpuSemaphoreOptions &options)
{
    VulkanDevice *vulkanDevice = m_devices.get(deviceHandle);

    VkSemaphoreCreateInfo semaphoreInfo = {};
    semaphoreInfo.sType = VK_STRUCTURE_TYPE_SEMAPHORE_CREATE_INFO;
    VkExportSemaphoreCreateInfo exportSemaphoreCreateInfo = {};
    if (options.externalSemaphoreHandleType != ExternalSemaphoreHandleTypeFlagBits::None) {
        exportSemaphoreCreateInfo.sType = VK_STRUCTURE_TYPE_EXPORT_SEMAPHORE_CREATE_INFO;
        exportSemaphoreCreateInfo.pNext = nullptr;
        exportSemaphoreCreateInfo.handleTypes = externalSemaphoreHandleTypeToVkExternalSemaphoreHandleType(options.externalSemaphoreHandleType);
        semaphoreInfo.pNext = &exportSemaphoreCreateInfo;
    }

    VkSemaphore vkSemaphore{ VK_NULL_HANDLE };
    if (auto result = vkCreateSemaphore(vulkanDevice->device, &semaphoreInfo, nullptr, &vkSemaphore); result != VK_SUCCESS) {
        SPDLOG_LOGGER_ERROR(Logger::logger(), "Error when creating semaphore: {}", result);
        return {};
    }

    HandleOrFD externalSemaphoreHandle{};
    if (options.externalSemaphoreHandleType != ExternalSemaphoreHandleTypeFlagBits::None) {
#if defined(KDGPU_PLATFORM_LINUX)
        if (vulkanDevice->vkGetSemaphoreFdKHR) {
            VkSemaphoreGetFdInfoKHR vulkanSemaphoreGetFdInfoKHR = {
                .sType = VK_STRUCTURE_TYPE_SEMAPHORE_GET_FD_INFO_KHR,
                .pNext = nullptr,
                .semaphore = vkSemaphore,
                .handleType = VK_EXTERNAL_SEMAPHORE_HANDLE_TYPE_OPAQUE_FD_BIT_KHR
            };
            int fd{};
            vulkanDevice->vkGetSemaphoreFdKHR(vulkanDevice->device, &vulkanSemaphoreGetFdInfoKHR, &fd);
            externalSemaphoreHandle = fd;
        }
#endif

#if defined(KDGPU_PLATFORM_WIN32)
        if (vulkanDevice->vkGetSemaphoreWin32HandleKHR) {
            VkSemaphoreGetWin32HandleInfoKHR vulkanSemaphoreGetHandleInfoKHR = {
                .sType = VK_STRUCTURE_TYPE_SEMAPHORE_GET_WIN32_HANDLE_INFO_KHR,
                .pNext = nullptr,
                .semaphore = vkSemaphore,
                .handleType = VK_EXTERNAL_SEMAPHORE_HANDLE_TYPE_OPAQUE_WIN32_BIT
            };
            HANDLE winHandle{};
            vulkanDevice->vkGetSemaphoreWin32HandleKHR(vulkanDevice->device, &vulkanSemaphoreGetHandleInfoKHR, &winHandle);
            externalSemaphoreHandle = winHandle;
        }
#endif
    }

    setObjectName(vulkanDevice, VK_OBJECT_TYPE_SEMAPHORE, reinterpret_cast<uint64_t>(vkSemaphore), options.label);

    const auto vulkanGpuSemaphoreHandle = m_gpuSemaphores.emplace(VulkanGpuSemaphore(
            vkSemaphore,
            this,
            deviceHandle,
            externalSemaphoreHandle));

    return vulkanGpuSemaphoreHandle;
}

void VulkanResourceManager::deleteGpuSemaphore(const Handle<GpuSemaphore_t> &handle)
{
    VulkanGpuSemaphore *vulkanSemaphore = m_gpuSemaphores.get(handle);
    VulkanDevice *vulkanDevice = m_devices.get(vulkanSemaphore->deviceHandle);

    vkDestroySemaphore(vulkanDevice->device, vulkanSemaphore->semaphore, nullptr);

    m_gpuSemaphores.remove(handle);
}

VulkanGpuSemaphore *VulkanResourceManager::getGpuSemaphore(const Handle<GpuSemaphore_t> &handle) const
{
    return m_gpuSemaphores.get(handle);
}

Handle<CommandRecorder_t> VulkanResourceManager::createCommandRecorder(const Handle<Device_t> &deviceHandle, const CommandRecorderOptions &options)
{
    VulkanDevice *vulkanDevice = m_devices.get(deviceHandle);

    // Which queue is the command recorder requested for?

    QueueDescription *queueDescription = nullptr;

    if (!options.queue.isValid()) {
        if (vulkanDevice->queueDescriptions.empty()) {
            SPDLOG_LOGGER_ERROR(Logger::logger(), "No more queue descriptors available for device");
            return {};
        }
        queueDescription = &vulkanDevice->queueDescriptions[0];
    } else {
        // Look for this queue on the device
        const auto it = std::find_if(
                vulkanDevice->queueDescriptions.begin(),
                vulkanDevice->queueDescriptions.end(),
                [options](const QueueDescription &queueDescription) { return queueDescription.queue == options.queue; });
        if (it == vulkanDevice->queueDescriptions.end()) {
            SPDLOG_LOGGER_ERROR(Logger::logger(), "Cannot find requested queue for device");
            return {};
        }
        queueDescription = &(*it);
    }

    Handle<Queue_t> queueHandle = queueDescription->queue;
    const uint32_t queueTypeIndex = queueDescription->queueTypeIndex;
    assert(queueHandle.isValid());
    assert(queueTypeIndex != std::numeric_limits<uint32_t>::max());

    // Find or create a command pool for this combination of thread and queue family
    if (vulkanDevice->commandPools[queueTypeIndex] == VK_NULL_HANDLE) {
        // No command pool exists yet for this queue family, let's create one why not!
        VkCommandPoolCreateInfo poolInfo = {};
        poolInfo.sType = VK_STRUCTURE_TYPE_COMMAND_POOL_CREATE_INFO;
        poolInfo.queueFamilyIndex = queueTypeIndex;

        VkCommandPool vkCommandPool = VK_NULL_HANDLE;
        if (auto result = vkCreateCommandPool(vulkanDevice->device, &poolInfo, nullptr, &vkCommandPool); result != VK_SUCCESS) {
            SPDLOG_LOGGER_ERROR(Logger::logger(), "Error when creating command pool for queue family {}: {}", queueTypeIndex, result);
            return {};
        }
        vulkanDevice->commandPools[queueTypeIndex] = vkCommandPool;
    }

    // Create the Command Buffer
    VkCommandPool vkCommandPool = vulkanDevice->commandPools[queueTypeIndex];
    const Handle<CommandBuffer_t> commandBufferHandle = createCommandBuffer(deviceHandle,
                                                                            *queueDescription,
                                                                            options.level);

    // Finally, we can create the command recorder object
    const auto vulkanCommandRecorderHandle = m_commandRecorders.emplace(VulkanCommandRecorder(
            vkCommandPool,
            commandBufferHandle,
            this,
            deviceHandle));

    return vulkanCommandRecorderHandle;
}

void VulkanResourceManager::deleteCommandRecorder(const Handle<CommandRecorder_t> &handle)
{
    // VulkanCommandRecorder actually doesn't map to an actual Vulkan Resource.
    // It creates a VulkanCommandBuffer that holds VkCommandBuffer and whose lifetime
    m_commandRecorders.remove(handle);
}

VulkanCommandRecorder *VulkanResourceManager::getCommandRecorder(const Handle<CommandRecorder_t> &handle) const
{
    return m_commandRecorders.get(handle);
}

Handle<CommandBuffer_t> VulkanResourceManager::createCommandBuffer(const Handle<Device_t> &deviceHandle,
                                                                   const QueueDescription &queueDescription,
                                                                   CommandBufferLevel commandLevel)
{
    VulkanDevice *vulkanDevice = m_devices.get(deviceHandle);
    VkCommandPool vkCommandPool = vulkanDevice->commandPools[queueDescription.queueTypeIndex];

    // Allocate a command buffer object from the pool
    // TODO: Support secondary command buffers? Is that a thing outside of Vulkan? Do we care?
    VkCommandBufferAllocateInfo allocInfo = {};
    allocInfo.sType = VK_STRUCTURE_TYPE_COMMAND_BUFFER_ALLOCATE_INFO;
    allocInfo.commandPool = vkCommandPool;
    allocInfo.level = commandBufferLevelToVkCommandBufferLevel(commandLevel);
    allocInfo.commandBufferCount = 1U;

    VkCommandBuffer vkCommandBuffer{ VK_NULL_HANDLE };
    if (auto result = vkAllocateCommandBuffers(vulkanDevice->device, &allocInfo, &vkCommandBuffer); result != VK_SUCCESS) {
        SPDLOG_LOGGER_ERROR(Logger::logger(), "Error when creating allocating command buffers: {}", result);
        return {};
    }

    const auto vulkanCommandBufferHandle = m_commandBuffers.emplace(VulkanCommandBuffer(vkCommandBuffer,
                                                                                        vkCommandPool,
                                                                                        allocInfo.level,
                                                                                        this,
                                                                                        deviceHandle));

    return vulkanCommandBufferHandle;
}

void VulkanResourceManager::deleteCommandBuffer(const Handle<CommandBuffer_t> &handle)
{
    VulkanCommandBuffer *commandBuffer = m_commandBuffers.get(handle);
    VulkanDevice *vulkanDevice = m_devices.get(commandBuffer->deviceHandle);

    for (const Handle<Buffer_t> buf : commandBuffer->temporaryBuffersToRelease)
        deleteBuffer(buf);

    vkFreeCommandBuffers(vulkanDevice->device, commandBuffer->commandPool, 1, &commandBuffer->commandBuffer);

    m_commandBuffers.remove(handle);
}

VulkanCommandBuffer *VulkanResourceManager::getCommandBuffer(const Handle<CommandBuffer_t> &handle) const
{
    return m_commandBuffers.get(handle);
}

Handle<RenderPassCommandRecorder_t> VulkanResourceManager::createRenderPassCommandRecorder(const Handle<Device_t> &deviceHandle,
                                                                                           const Handle<CommandRecorder_t> &commandRecorderHandle,
                                                                                           const RenderPassCommandRecorderOptions &options)
{
    VulkanDevice *vulkanDevice = m_devices.get(deviceHandle);

    // TODO: Should we make RenderPass and Framebuffer objects explicitly available to the API?
    // Doing so would make our API more Vulkan-like and perhaps give a tiny performance boost. On the downside
    // it's more API surface area (like Vulkan) and other backends would need to store the render pass and
    // framebuffer requirements to look them up later when using whatever wrapper they have around render passes.
    // E.g in a WebGPU backend, the render pass backend would just store the options, ready to pass to beginRenderPass().
    // For now we take a similar approach to WebGPU or the Vulkan dynamic rendering extension.

    // Find or create a render pass object that matches the request

    const VulkanRenderPassKey renderPassKey(options, this);
    auto itRenderPass = vulkanDevice->renderPasses.find(renderPassKey);
    Handle<RenderPass_t> vulkanRenderPassHandle;
    if (itRenderPass == vulkanDevice->renderPasses.end()) {
        // TODO: Create the render pass and cache the handle for it
        vulkanRenderPassHandle = createRenderPass(deviceHandle,
                                                  options.colorAttachments,
                                                  options.depthStencilAttachment,
                                                  options.samples,
                                                  options.viewCount);
        vulkanDevice->renderPasses.insert({ renderPassKey, vulkanRenderPassHandle });
    } else {
        vulkanRenderPassHandle = itRenderPass->second;
    }

    VulkanRenderPass *vulkanRenderPass = m_renderPasses.get(vulkanRenderPassHandle);
    if (!vulkanRenderPass) {
        SPDLOG_LOGGER_ERROR(Logger::logger(), "Unable to find or create a render pass");
        return {};
    }
    VkRenderPass vkRenderPass = vulkanRenderPass->renderPass;

    // Find or create a framebuffer as per the render pass above
    const bool usingMsaa = options.samples > SampleCountFlagBits::Samples1Bit;
    VulkanAttachmentKey attachmentKey;
    for (const auto &colorAttachment : options.colorAttachments) {
        attachmentKey.addAttachmentView(colorAttachment.view);
        // Include resolve attachments if using MSAA.
        if (usingMsaa)
            attachmentKey.addAttachmentView(colorAttachment.resolveView);
    }
    if (options.depthStencilAttachment.view.isValid()) {
        attachmentKey.addAttachmentView(options.depthStencilAttachment.view);
        if (options.depthStencilAttachment.resolveView.isValid())
            attachmentKey.addAttachmentView(options.depthStencilAttachment.resolveView);
    }

    uint32_t fbWidth = options.framebufferWidth;
    uint32_t fbHeight = options.framebufferHeight;
    uint32_t fbArrayLayers = 1;

    if ((fbWidth == 0 || fbHeight == 0) && options.colorAttachments.size() > 0) {
        // Take the dimensions of the first attachment as the framebuffer dimensions
        // TODO: Should this be the dimensions of the view rather than the texture itself? i.e. can we
        // use views to render to a subset of a texture?
        VulkanTextureView *firstView = getTextureView(options.colorAttachments.at(0).view);
        if (!firstView) {
            SPDLOG_LOGGER_ERROR(Logger::logger(), "Invalid texture view when creating render pass");
            return {};
        }
        VulkanTexture *firstTexture = getTexture(firstView->textureHandle);
        if (!firstTexture) {
            SPDLOG_LOGGER_ERROR(Logger::logger(), "Invalid texture when creating render pass");
            return {};
        }
        fbWidth = firstTexture->extent.width;
        fbHeight = firstTexture->extent.height;
        fbArrayLayers = firstTexture->arrayLayers;
    }

    // TODO: Use VK_FRAMEBUFFER_CREATE_IMAGELESS_BIT to create just one framebuffer rather than
    // 1 per swapchain image by allowing us to defer the image configuration to the begin render
    // pass call. See.
    // https://github.com/KhronosGroup/Vulkan-Guide/blob/main/chapters/extensions/VK_KHR_imageless_framebuffer.adoc
    VulkanFramebufferKey framebufferKey;
    framebufferKey.renderPass = vulkanRenderPassHandle;
    framebufferKey.attachmentsKey = attachmentKey;
    framebufferKey.width = fbWidth;
    framebufferKey.height = fbHeight;
    framebufferKey.layers = fbArrayLayers;

    if (options.viewCount > 1)
        framebufferKey.layers = 1;

    auto itFramebuffer = vulkanDevice->framebuffers.find(framebufferKey);
    Handle<Framebuffer_t> vulkanFramebufferHandle;
    if (itFramebuffer == vulkanDevice->framebuffers.end()) {
        // Create the framebuffer and cache the handle for it
        vulkanFramebufferHandle = createFramebuffer(deviceHandle, options, framebufferKey);
        vulkanDevice->framebuffers.insert({ framebufferKey, vulkanFramebufferHandle });
    } else {
        vulkanFramebufferHandle = itFramebuffer->second;
    }

    VulkanFramebuffer *vulkanFramebuffer = m_framebuffers.get(vulkanFramebufferHandle);
    if (!vulkanFramebuffer) {
        SPDLOG_LOGGER_ERROR(Logger::logger(), "Could not create or find a framebuffer");
        return {};
    }
    VkFramebuffer vkFramebuffer = vulkanFramebuffer->framebuffer;

    VkRenderPassBeginInfo renderPassInfo = {};
    renderPassInfo.sType = VK_STRUCTURE_TYPE_RENDER_PASS_BEGIN_INFO;
    renderPassInfo.renderPass = vkRenderPass;
    renderPassInfo.framebuffer = vkFramebuffer;

    // Render area - assume full view area for now. Can expose as an option later if needed.
    renderPassInfo.renderArea = {
        .offset = { .x = 0, .y = 0 },
        .extent = { .width = fbWidth, .height = fbHeight }
    };

    // Clear values - at most 2 x color attachments + depth
    constexpr size_t MaxAttachmentCount = 20;
    assert(2 * options.colorAttachments.size() + 1 <= MaxAttachmentCount);
    std::array<VkClearValue, MaxAttachmentCount> vkClearValues;
    size_t clearIdx = 0;
    bool isAnyOfTheAttachmentsToBeCleared = false;
    for (const auto &colorAttachment : options.colorAttachments) {
        isAnyOfTheAttachmentsToBeCleared |= (colorAttachment.loadOperation == AttachmentLoadOperation::Clear);
        VkClearValue vkClearValue = {};
        vkClearValue.color.uint32[0] = colorAttachment.clearValue.uint32[0];
        vkClearValue.color.uint32[1] = colorAttachment.clearValue.uint32[1];
        vkClearValue.color.uint32[2] = colorAttachment.clearValue.uint32[2];
        vkClearValue.color.uint32[3] = colorAttachment.clearValue.uint32[3];
        vkClearValues[clearIdx++] = vkClearValue;

        // Include resolve clear color again if using MSAA. Must match number of attachments.
        if (usingMsaa)
            vkClearValues[clearIdx++] = vkClearValue;
    }

    if (options.depthStencilAttachment.view.isValid()) {
        isAnyOfTheAttachmentsToBeCleared |= (options.depthStencilAttachment.depthLoadOperation == AttachmentLoadOperation::Clear ||
                                             options.depthStencilAttachment.stencilLoadOperation == AttachmentLoadOperation::Clear);
        VkClearValue vkClearValue = {};
        vkClearValue.depthStencil.depth = options.depthStencilAttachment.depthClearValue;
        vkClearValue.depthStencil.stencil = options.depthStencilAttachment.stencilClearValue;
        vkClearValues[clearIdx++] = vkClearValue;

        // Include resolve clear if using MSAA and Depth Resolve. Must match number of attachments.
        if (options.depthStencilAttachment.resolveView.isValid()) {
            vkClearValues[clearIdx++] = vkClearValue;
            attachmentKey.addAttachmentView(options.depthStencilAttachment.resolveView);
        }
    }

    renderPassInfo.clearValueCount = isAnyOfTheAttachmentsToBeCleared ? clearIdx : 0;
    renderPassInfo.pClearValues = vkClearValues.data();

    VulkanCommandRecorder *vulkanCommandRecorder = m_commandRecorders.get(commandRecorderHandle);
    if (!vulkanCommandRecorder) {
        SPDLOG_LOGGER_ERROR(Logger::logger(), "Could not find a valid command recorder");
        return {};
    }
    VkCommandBuffer vkCommandBuffer = vulkanCommandRecorder->commandBuffer;

    vkCmdBeginRenderPass(vkCommandBuffer, &renderPassInfo, VK_SUBPASS_CONTENTS_INLINE);

    const auto vulkanRenderPassCommandRecorderHandle = m_renderPassCommandRecorders.emplace(
            VulkanRenderPassCommandRecorder(vkCommandBuffer, renderPassInfo.renderArea, this, deviceHandle));
    return vulkanRenderPassCommandRecorderHandle;
}

VulkanRenderPassCommandRecorder *VulkanResourceManager::getRenderPassCommandRecorder(const Handle<RenderPassCommandRecorder_t> &handle) const
{
    return m_renderPassCommandRecorders.get(handle);
}

void VulkanResourceManager::deleteRenderPassCommandRecorder(const Handle<RenderPassCommandRecorder_t> &handle)
{
    VulkanRenderPassCommandRecorder *vulkanCommandPassRecorder = m_renderPassCommandRecorders.get(handle);

    m_renderPassCommandRecorders.remove(handle);
}

Handle<ComputePassCommandRecorder_t> VulkanResourceManager::createComputePassCommandRecorder(const Handle<Device_t> &deviceHandle,
                                                                                             const Handle<CommandRecorder_t> &commandRecorderHandle,
                                                                                             const ComputePassCommandRecorderOptions &)
{
    VulkanDevice *vulkanDevice = m_devices.get(deviceHandle);

    VulkanCommandRecorder *vulkanCommandRecorder = m_commandRecorders.get(commandRecorderHandle);
    if (!vulkanCommandRecorder) {
        SPDLOG_LOGGER_ERROR(Logger::logger(), "Could not find a valid command recorder");
        return {};
    }
    VkCommandBuffer vkCommandBuffer = vulkanCommandRecorder->commandBuffer;

    const auto vulkanComputePassCommandRecorderHandle = m_computePassCommandRecorders.emplace(
            VulkanComputePassCommandRecorder(vkCommandBuffer, this, deviceHandle));
    return vulkanComputePassCommandRecorderHandle;
}

void VulkanResourceManager::deleteComputePassCommandRecorder(const Handle<ComputePassCommandRecorder_t> &handle)
{
    VulkanComputePassCommandRecorder *vulkanCommandPassRecorder = m_computePassCommandRecorders.get(handle);

    m_computePassCommandRecorders.remove(handle);
}

VulkanComputePassCommandRecorder *VulkanResourceManager::getComputePassCommandRecorder(const Handle<ComputePassCommandRecorder_t> &handle) const
{
    return m_computePassCommandRecorders.get(handle);
}

void VulkanResourceManager::deleteRayTracingPassCommandRecorder(const Handle<RayTracingPassCommandRecorder_t> &handle)
{
    VulkanRayTracingPassCommandRecorder *vulkanCommandPassRecorder = m_rayTracingPassCommandRecorders.get(handle);

    m_rayTracingPassCommandRecorders.remove(handle);
}

VulkanRayTracingPassCommandRecorder *VulkanResourceManager::getRayTracingPassCommandRecorder(const Handle<RayTracingPassCommandRecorder_t> &handle) const
{
    return m_rayTracingPassCommandRecorders.get(handle);
}

Handle<RayTracingPassCommandRecorder_t> VulkanResourceManager::createRayTracingPassCommandRecorder(const Handle<Device_t> &deviceHandle,
                                                                                                   const Handle<CommandRecorder_t> &commandRecorderHandle,
                                                                                                   const RayTracingPassCommandRecorderOptions &options)
{
    VulkanDevice *vulkanDevice = m_devices.get(deviceHandle);

    VulkanCommandRecorder *vulkanCommandRecorder = m_commandRecorders.get(commandRecorderHandle);
    if (!vulkanCommandRecorder) {
        SPDLOG_LOGGER_ERROR(Logger::logger(), "Could not find a valid command recorder");
        return {};
    }
    VkCommandBuffer vkCommandBuffer = vulkanCommandRecorder->commandBuffer;

    const auto vulkanRayTracingPassCommandRecorderHandle = m_rayTracingPassCommandRecorders.emplace(
            VulkanRayTracingPassCommandRecorder(vkCommandBuffer, this, deviceHandle));
    return vulkanRayTracingPassCommandRecorderHandle;
}

void VulkanResourceManager::fillColorAttachmnents(std::vector<VkAttachmentReference2> &colorAttachmentRefs,
                                                  std::vector<VkAttachmentReference2> &colorResolveAttachmentRefs,
                                                  std::vector<VkAttachmentDescription2> &attachments,
                                                  const std::vector<ColorAttachment> &colorAttachments,
                                                  SampleCountFlagBits samples)
{
    // Color and resolve attachments
    const bool usingMultisampling = samples > SampleCountFlagBits::Samples1Bit;
    const uint32_t colorTargetsCount = colorAttachments.size();
    {
        for (uint32_t i = 0; i < colorTargetsCount; ++i) {
            const ColorAttachment &renderTarget = colorAttachments.at(i);
            const KDGpu::Format colorFormat = formatFromTextureView(renderTarget.view);

            // NB: We don't care about load/store operations and initial/final layouts here
            // so we just set some random values;
            VkAttachmentDescription2 colorAttachment = {};
            colorAttachment.sType = VK_STRUCTURE_TYPE_ATTACHMENT_DESCRIPTION_2;
            colorAttachment.format = formatToVkFormat(colorFormat);
            colorAttachment.samples = sampleCountFlagBitsToVkSampleFlagBits(samples);
            colorAttachment.loadOp = attachmentLoadOperationToVkAttachmentLoadOp(renderTarget.loadOperation);
            colorAttachment.storeOp = attachmentStoreOperationToVkAttachmentStoreOp(renderTarget.storeOperation);
            colorAttachment.stencilLoadOp = VK_ATTACHMENT_LOAD_OP_DONT_CARE;
            colorAttachment.stencilStoreOp = VK_ATTACHMENT_STORE_OP_DONT_CARE;
            colorAttachment.initialLayout = textureLayoutToVkImageLayout(renderTarget.initialLayout);
            colorAttachment.finalLayout = textureLayoutToVkImageLayout(renderTarget.finalLayout);

            VkAttachmentReference2 colorAttachmentRef = {};
            colorAttachmentRef.sType = VK_STRUCTURE_TYPE_ATTACHMENT_REFERENCE_2;
            colorAttachmentRef.attachment = attachments.size();
            colorAttachmentRef.layout = textureLayoutToVkImageLayout(renderTarget.layout);

            colorAttachmentRefs.emplace_back(colorAttachmentRef);
            attachments.emplace_back(colorAttachment);

            // If using multisampling, then for each color attachment we need a resolve attachment
            if (usingMultisampling) {
                const KDGpu::Format resolveColorFormat = formatFromTextureView(renderTarget.resolveView);

                VkAttachmentDescription2 resolveAttachment = {};
                resolveAttachment.sType = VK_STRUCTURE_TYPE_ATTACHMENT_DESCRIPTION_2;
                resolveAttachment.format = formatToVkFormat(resolveColorFormat);
                resolveAttachment.samples = VK_SAMPLE_COUNT_1_BIT;
                resolveAttachment.loadOp = attachmentLoadOperationToVkAttachmentLoadOp(renderTarget.loadOperation);
                resolveAttachment.storeOp = attachmentStoreOperationToVkAttachmentStoreOp(renderTarget.storeOperation);
                resolveAttachment.stencilLoadOp = VK_ATTACHMENT_LOAD_OP_DONT_CARE;
                resolveAttachment.stencilStoreOp = VK_ATTACHMENT_STORE_OP_DONT_CARE;
                resolveAttachment.initialLayout = textureLayoutToVkImageLayout(renderTarget.initialLayout);
                resolveAttachment.finalLayout = textureLayoutToVkImageLayout(renderTarget.finalLayout);

                VkAttachmentReference2 resolveAttachmentRef = {};
                resolveAttachmentRef.sType = VK_STRUCTURE_TYPE_ATTACHMENT_REFERENCE_2;
                resolveAttachmentRef.attachment = attachments.size();
                resolveAttachmentRef.layout = textureLayoutToVkImageLayout(renderTarget.layout);

                colorResolveAttachmentRefs.emplace_back(resolveAttachmentRef);
                attachments.emplace_back(resolveAttachment);
            }
        }
    }
}

Handle<TimestampQueryRecorder_t> VulkanResourceManager::createTimestampQueryRecorder(const Handle<Device_t> &deviceHandle,
                                                                                     const Handle<CommandRecorder_t> &commandRecorderHandle,
                                                                                     const TimestampQueryRecorderOptions &options)
{
    VulkanDevice *vulkanDevice = m_devices.get(deviceHandle);

    VulkanCommandRecorder *vulkanCommandRecorder = m_commandRecorders.get(commandRecorderHandle);
    if (!vulkanCommandRecorder) {
        SPDLOG_LOGGER_ERROR(Logger::logger(), "Could not find a valid command recorder");
        return {};
    }
    VkCommandBuffer vkCommandBuffer = vulkanCommandRecorder->commandBuffer;

    if (vulkanDevice->timestampQueryPool == VK_NULL_HANDLE) {
        VkQueryPoolCreateInfo poolCreateInfo = {};
        poolCreateInfo.sType = VK_STRUCTURE_TYPE_QUERY_POOL_CREATE_INFO;
        poolCreateInfo.queryCount = 1024;
        poolCreateInfo.queryType = VK_QUERY_TYPE_TIMESTAMP;
        vkCreateQueryPool(vulkanDevice->device, &poolCreateInfo, nullptr, &vulkanDevice->timestampQueryPool);
    }

    // Find suitable starting index to accommodate requested number of queries
    uint32_t startQueryIndex = 0;
    for (const TimestampQueryBucket &b : m_timestampQueryBuckets) {
        startQueryIndex = std::max(startQueryIndex, b.start + b.count);
    };

    const auto vulkanTimestampQueryRecorderHandle = m_timestampQueryRecorders.emplace(
            VulkanTimestampQueryRecorder(vkCommandBuffer, this, deviceHandle, startQueryIndex, options.queryCount));

    m_timestampQueryBuckets.push_back({ startQueryIndex, options.queryCount });

    return vulkanTimestampQueryRecorderHandle;
}

void VulkanResourceManager::deleteTimestampQueryRecorder(const Handle<TimestampQueryRecorder_t> &handle)
{
    VulkanTimestampQueryRecorder *vulkanTimestampQueryRecorder = m_timestampQueryRecorders.get(handle);

    auto it = std::find_if(m_timestampQueryBuckets.begin(), m_timestampQueryBuckets.end(),
                           [vulkanTimestampQueryRecorder](const TimestampQueryBucket &b) {
                               return b.start == vulkanTimestampQueryRecorder->startQuery && b.count == vulkanTimestampQueryRecorder->maxQueryCount;
                           });
    assert(it != m_timestampQueryBuckets.end());
    m_timestampQueryBuckets.erase(it);

    m_timestampQueryRecorders.remove(handle);
}

VulkanTimestampQueryRecorder *VulkanResourceManager::getTimestampQueryRecorder(const Handle<TimestampQueryRecorder_t> &handle) const
{
    return m_timestampQueryRecorders.get(handle);
}

void VulkanResourceManager::fillColorAttachmnents(std::vector<VkAttachmentReference2> &colorAttachmentRefs,
                                                  std::vector<VkAttachmentReference2> &colorResolveAttachmentRefs,
                                                  std::vector<VkAttachmentDescription2> &attachments,
                                                  const std::vector<RenderTargetOptions> &colorAttachments,
                                                  SampleCountFlagBits samples)
{
    const bool usingMultisampling = samples > SampleCountFlagBits::Samples1Bit;
    const uint32_t colorTargetsCount = colorAttachments.size();
    for (uint32_t i = 0; i < colorTargetsCount; ++i) {
        const auto &renderTarget = colorAttachments.at(i);

        // NB: We don't care about load/store operations and initial/final layouts here
        // so we just set some random values;
        VkAttachmentDescription2 colorAttachment = {};
        colorAttachment.sType = VK_STRUCTURE_TYPE_ATTACHMENT_DESCRIPTION_2;
        colorAttachment.format = formatToVkFormat(renderTarget.format);
        colorAttachment.samples = sampleCountFlagBitsToVkSampleFlagBits(samples);
        colorAttachment.loadOp = VK_ATTACHMENT_LOAD_OP_CLEAR;
        colorAttachment.storeOp = VK_ATTACHMENT_STORE_OP_STORE;
        colorAttachment.stencilLoadOp = VK_ATTACHMENT_LOAD_OP_DONT_CARE;
        colorAttachment.stencilStoreOp = VK_ATTACHMENT_STORE_OP_DONT_CARE;
        colorAttachment.initialLayout = VK_IMAGE_LAYOUT_UNDEFINED;
        colorAttachment.finalLayout = usingMultisampling ? VK_IMAGE_LAYOUT_COLOR_ATTACHMENT_OPTIMAL : VK_IMAGE_LAYOUT_PRESENT_SRC_KHR;

        VkAttachmentReference2 colorAttachmentRef = {};
        colorAttachmentRef.sType = VK_STRUCTURE_TYPE_ATTACHMENT_REFERENCE_2;
        colorAttachmentRef.attachment = attachments.size();
        colorAttachmentRef.layout = VK_IMAGE_LAYOUT_COLOR_ATTACHMENT_OPTIMAL;

        colorAttachmentRefs.emplace_back(colorAttachmentRef);
        attachments.emplace_back(colorAttachment);

        // If using multisampling, then for each color attachment we need a resolve attachment
        if (usingMultisampling) {
            VkAttachmentDescription2 resolveAttachment = {};
            resolveAttachment.sType = VK_STRUCTURE_TYPE_ATTACHMENT_DESCRIPTION_2;
            resolveAttachment.format = formatToVkFormat(renderTarget.format);
            resolveAttachment.samples = VK_SAMPLE_COUNT_1_BIT;
            resolveAttachment.loadOp = VK_ATTACHMENT_LOAD_OP_CLEAR;
            resolveAttachment.storeOp = VK_ATTACHMENT_STORE_OP_STORE;
            resolveAttachment.stencilLoadOp = VK_ATTACHMENT_LOAD_OP_DONT_CARE;
            resolveAttachment.stencilStoreOp = VK_ATTACHMENT_STORE_OP_DONT_CARE;
            resolveAttachment.initialLayout = VK_IMAGE_LAYOUT_UNDEFINED;
            resolveAttachment.finalLayout = VK_IMAGE_LAYOUT_PRESENT_SRC_KHR;

            VkAttachmentReference2 resolveAttachmentRef = {};
            resolveAttachmentRef.sType = VK_STRUCTURE_TYPE_ATTACHMENT_REFERENCE_2;
            resolveAttachmentRef.attachment = attachments.size();
            resolveAttachmentRef.layout = VK_IMAGE_LAYOUT_COLOR_ATTACHMENT_OPTIMAL;

            colorResolveAttachmentRefs.emplace_back(resolveAttachmentRef);
            attachments.emplace_back(resolveAttachment);
        }
    }
}

std::pair<bool, bool> VulkanResourceManager::fillDepthAttachments(VkAttachmentReference2 &depthStencilAttachmentRef,
                                                                  VkAttachmentReference2 &depthStencilResolveAttachmentRef,
                                                                  std::vector<VkAttachmentDescription2> &attachments,
                                                                  VkSubpassDescriptionDepthStencilResolve &depthResolve,
                                                                  const DepthStencilAttachment &depthStencil,
                                                                  SampleCountFlagBits samples)
{
    const bool hasDepthAttachment = depthStencil.view.isValid();
    const bool usingMultisampling = samples > SampleCountFlagBits::Samples1Bit;
    const bool hasDepthResolveAttachment = hasDepthAttachment && usingMultisampling && depthStencil.resolveView.isValid();

    if (hasDepthAttachment) {
        const DepthStencilAttachment &renderTarget = depthStencil;
        const KDGpu::Format depthFormat = formatFromTextureView(depthStencil.view);

        VkAttachmentDescription2 depthStencilAttachment = {};
        depthStencilAttachment.sType = VK_STRUCTURE_TYPE_ATTACHMENT_DESCRIPTION_2;
        depthStencilAttachment.format = formatToVkFormat(depthFormat);
        depthStencilAttachment.samples = sampleCountFlagBitsToVkSampleFlagBits(samples);
        depthStencilAttachment.loadOp = attachmentLoadOperationToVkAttachmentLoadOp(renderTarget.depthLoadOperation);
        depthStencilAttachment.storeOp = attachmentStoreOperationToVkAttachmentStoreOp(renderTarget.depthStoreOperation);
        depthStencilAttachment.stencilLoadOp = attachmentLoadOperationToVkAttachmentLoadOp(renderTarget.stencilLoadOperation);
        depthStencilAttachment.stencilStoreOp = attachmentStoreOperationToVkAttachmentStoreOp(renderTarget.stencilStoreOperation);
        depthStencilAttachment.initialLayout = textureLayoutToVkImageLayout(renderTarget.initialLayout);
        depthStencilAttachment.finalLayout = textureLayoutToVkImageLayout(renderTarget.finalLayout);

        depthStencilAttachmentRef.sType = VK_STRUCTURE_TYPE_ATTACHMENT_REFERENCE_2;
        depthStencilAttachmentRef.attachment = attachments.size();
        depthStencilAttachmentRef.layout = textureLayoutToVkImageLayout(renderTarget.layout);

        attachments.emplace_back(depthStencilAttachment);

        // If using multisampling, then we might need to resolve the depth attachment
        if (hasDepthResolveAttachment) {
            const KDGpu::Format depthResolveFormat = formatFromTextureView(depthStencil.resolveView);

            VkAttachmentDescription2 resolveAttachment = {};
            resolveAttachment.sType = VK_STRUCTURE_TYPE_ATTACHMENT_DESCRIPTION_2;
            resolveAttachment.format = formatToVkFormat(depthResolveFormat);
            resolveAttachment.samples = VK_SAMPLE_COUNT_1_BIT;
            resolveAttachment.loadOp = attachmentLoadOperationToVkAttachmentLoadOp(renderTarget.depthLoadOperation);
            resolveAttachment.storeOp = attachmentStoreOperationToVkAttachmentStoreOp(renderTarget.depthStoreOperation);
            resolveAttachment.stencilLoadOp = attachmentLoadOperationToVkAttachmentLoadOp(renderTarget.stencilLoadOperation);
            resolveAttachment.stencilStoreOp = attachmentStoreOperationToVkAttachmentStoreOp(renderTarget.stencilStoreOperation);
            resolveAttachment.initialLayout = textureLayoutToVkImageLayout(renderTarget.initialLayout);
            resolveAttachment.finalLayout = textureLayoutToVkImageLayout(renderTarget.finalLayout);

            depthStencilResolveAttachmentRef.sType = VK_STRUCTURE_TYPE_ATTACHMENT_REFERENCE_2;
            depthStencilResolveAttachmentRef.attachment = attachments.size();
            depthStencilResolveAttachmentRef.layout = textureLayoutToVkImageLayout(renderTarget.layout);

            attachments.emplace_back(resolveAttachment);

            depthResolve.sType = VK_STRUCTURE_TYPE_SUBPASS_DESCRIPTION_DEPTH_STENCIL_RESOLVE;
            depthResolve.depthResolveMode = resolveModeToVkResolveMode(renderTarget.depthResolveMode);
            depthResolve.stencilResolveMode = resolveModeToVkResolveMode(renderTarget.stencilResolveMode);
            depthResolve.pDepthStencilResolveAttachment = &depthStencilResolveAttachmentRef;

            // set a ptr to a VkSubpassDescriptionDepthStencilResolve on the VkSubpassDescription2::pNext
            // to allow resolving of a msaaDepthBuffer
        }
    }

    return { hasDepthAttachment, hasDepthResolveAttachment };
}

std::pair<bool, bool> VulkanResourceManager::fillDepthAttachments(VkAttachmentReference2 &depthStencilAttachmentRef,
                                                                  VkAttachmentReference2 &depthStencilResolveAttachmentRef,
                                                                  std::vector<VkAttachmentDescription2> &attachments,
                                                                  VkSubpassDescriptionDepthStencilResolve &depthResolve,
                                                                  const DepthStencilOptions &depthStencil,
                                                                  SampleCountFlagBits samples)
{
    const bool hasDepthAttachment = depthStencil.format != Format::UNDEFINED;
    const bool usingMultisampling = samples > SampleCountFlagBits::Samples1Bit;
    const bool hasDepthResolveAttachment = hasDepthAttachment && usingMultisampling && depthStencil.resolveDepthStencil;

    if (hasDepthAttachment) {
        VkAttachmentDescription2 depthStencilAttachment = {};
        depthStencilAttachment.sType = VK_STRUCTURE_TYPE_ATTACHMENT_DESCRIPTION_2;
        depthStencilAttachment.format = formatToVkFormat(depthStencil.format);
        depthStencilAttachment.samples = sampleCountFlagBitsToVkSampleFlagBits(samples);
        depthStencilAttachment.loadOp = VK_ATTACHMENT_LOAD_OP_CLEAR;
        depthStencilAttachment.storeOp = VK_ATTACHMENT_STORE_OP_STORE;
        depthStencilAttachment.stencilLoadOp = VK_ATTACHMENT_LOAD_OP_DONT_CARE;
        depthStencilAttachment.stencilStoreOp = VK_ATTACHMENT_STORE_OP_DONT_CARE;
        depthStencilAttachment.initialLayout = VK_IMAGE_LAYOUT_UNDEFINED;
        depthStencilAttachment.finalLayout = VK_IMAGE_LAYOUT_DEPTH_STENCIL_ATTACHMENT_OPTIMAL;

        depthStencilAttachmentRef.sType = VK_STRUCTURE_TYPE_ATTACHMENT_REFERENCE_2;
        depthStencilAttachmentRef.attachment = attachments.size();
        depthStencilAttachmentRef.layout = VK_IMAGE_LAYOUT_DEPTH_STENCIL_ATTACHMENT_OPTIMAL;

        attachments.emplace_back(depthStencilAttachment);

        if (usingMultisampling && depthStencil.resolveDepthStencil) {
            VkAttachmentDescription2 resolveAttachment = {};
            resolveAttachment.sType = VK_STRUCTURE_TYPE_ATTACHMENT_DESCRIPTION_2;
            resolveAttachment.format = formatToVkFormat(depthStencil.format);
            resolveAttachment.samples = VK_SAMPLE_COUNT_1_BIT;
            resolveAttachment.loadOp = VK_ATTACHMENT_LOAD_OP_CLEAR;
            resolveAttachment.storeOp = VK_ATTACHMENT_STORE_OP_STORE;
            resolveAttachment.stencilLoadOp = VK_ATTACHMENT_LOAD_OP_DONT_CARE;
            resolveAttachment.stencilStoreOp = VK_ATTACHMENT_STORE_OP_DONT_CARE;
            resolveAttachment.initialLayout = VK_IMAGE_LAYOUT_UNDEFINED;
            resolveAttachment.finalLayout = VK_IMAGE_LAYOUT_DEPTH_STENCIL_ATTACHMENT_OPTIMAL;

            depthStencilResolveAttachmentRef.sType = VK_STRUCTURE_TYPE_ATTACHMENT_REFERENCE_2;
            depthStencilResolveAttachmentRef.attachment = attachments.size();
            depthStencilResolveAttachmentRef.layout = VK_IMAGE_LAYOUT_DEPTH_STENCIL_ATTACHMENT_OPTIMAL;

            attachments.emplace_back(resolveAttachment);

            depthResolve.sType = VK_STRUCTURE_TYPE_SUBPASS_DESCRIPTION_DEPTH_STENCIL_RESOLVE;
            depthResolve.depthResolveMode = VK_RESOLVE_MODE_AVERAGE_BIT;
            depthResolve.stencilResolveMode = VK_RESOLVE_MODE_NONE;
            depthResolve.pDepthStencilResolveAttachment = &depthStencilResolveAttachmentRef;
        }
    }

    return { hasDepthAttachment, hasDepthResolveAttachment };
}

template<typename ColorAtt, typename DepthAtt>
Handle<RenderPass_t> VulkanResourceManager::createRenderPass(const Handle<Device_t> &deviceHandle,
                                                             const std::vector<ColorAtt> &colorAttachments,
                                                             const DepthAtt &depthAttachment,
                                                             SampleCountFlagBits samples,
                                                             uint32_t viewCount)
{
    VulkanDevice *vulkanDevice = m_devices.get(deviceHandle);

    // The subpass description will then index into the above vector of attachment
    // descriptions to specify which subpasses use which of the available attachments.
    constexpr size_t MaxAttachmentCount = 8;
    std::vector<VkAttachmentReference2> colorAttachmentRefs{};
    std::vector<VkAttachmentReference2> colorResolveAttachmentRefs{};
    std::vector<VkAttachmentDescription2> allAttachments{};
    VkAttachmentReference2 depthStencilAttachmentRef = {};
    VkAttachmentReference2 depthStencilResolveAttachmentRef = {};

    colorAttachmentRefs.reserve(MaxAttachmentCount);
    colorResolveAttachmentRefs.reserve(MaxAttachmentCount);
    allAttachments.reserve(MaxAttachmentCount * 2);

    // Color and resolve attachments
    fillColorAttachmnents(colorAttachmentRefs,
                          colorResolveAttachmentRefs,
                          allAttachments,
                          colorAttachments,
                          samples);

    // Depth-stencil attachment
    VkSubpassDescriptionDepthStencilResolve depthResolve{};
    bool hasDepthAttachment, hasDepthResolveAttachment;
    std::tie(hasDepthAttachment, hasDepthResolveAttachment) = fillDepthAttachments(depthStencilAttachmentRef,
                                                                                   depthStencilResolveAttachmentRef,
                                                                                   allAttachments,
                                                                                   depthResolve,
                                                                                   depthAttachment,
                                                                                   samples);

    assert(viewCount > 0);
    const uint32_t multiViewMaskMask = uint32_t(1 << viewCount) - 1;

    // Just create a single subpass. We do not support multiple subpasses at this
    // stage as other graphics APIs do not have an equivalent to subpasses.
    VkSubpassDescription2 subpass = {};
    subpass.sType = VK_STRUCTURE_TYPE_SUBPASS_DESCRIPTION_2;
    subpass.pipelineBindPoint = VK_PIPELINE_BIND_POINT_GRAPHICS;
    subpass.colorAttachmentCount = colorAttachmentRefs.size();
    subpass.pColorAttachments = colorAttachmentRefs.data();
    subpass.pResolveAttachments = colorResolveAttachmentRefs.size() > 0 ? colorResolveAttachmentRefs.data() : nullptr;
    subpass.pDepthStencilAttachment = hasDepthAttachment ? &depthStencilAttachmentRef : nullptr;
    // Depth MSAA Resolve
    if (hasDepthResolveAttachment)
        subpass.pNext = &depthResolve;

    VkRenderPassCreateInfo2 renderPassInfo = {};
    renderPassInfo.sType = VK_STRUCTURE_TYPE_RENDER_PASS_CREATE_INFO_2;
    renderPassInfo.attachmentCount = allAttachments.size();
    renderPassInfo.pAttachments = allAttachments.data();
    renderPassInfo.subpassCount = 1;
    renderPassInfo.pSubpasses = &subpass;
    renderPassInfo.dependencyCount = 0;
    renderPassInfo.pDependencies = nullptr;

    if (viewCount > 1) {
        // pViewMask is a bitfield of view indices describing which views rendering is broadcast to in this subpass
        subpass.viewMask = multiViewMaskMask;
        // CorrelationMasks sets the number of views to be rendered concurrently from a mask
        // For now, we expect all of them to be rendered concurrently as we don't want to
        // mess with subpass and view dependencies.
        renderPassInfo.correlatedViewMaskCount = 1;
        renderPassInfo.pCorrelatedViewMasks = &multiViewMaskMask;
    }

    VkRenderPass vkRenderPass{ VK_NULL_HANDLE };
    if (auto result = vulkanDevice->vkCreateRenderPass2(vulkanDevice->device, &renderPassInfo, nullptr, &vkRenderPass); result != VK_SUCCESS) {
        SPDLOG_LOGGER_ERROR(Logger::logger(), "Error when creating render pass: {}", result);
        return {};
    }

    const auto vulkanRenderPassHandle = m_renderPasses.emplace(VulkanRenderPass(vkRenderPass, this, deviceHandle));
    return vulkanRenderPassHandle;
}

// explicitly instantiate the template specializations so that their definitions are known at compile time (since we haven't implemented it in the header)
template Handle<RenderPass_t> VulkanResourceManager::createRenderPass<RenderTargetOptions, DepthStencilOptions>(const Handle<Device_t> &,
                                                                                                                const std::vector<RenderTargetOptions> &,
                                                                                                                const DepthStencilOptions &,
                                                                                                                SampleCountFlagBits,
                                                                                                                uint32_t);
template Handle<RenderPass_t> VulkanResourceManager::createRenderPass<ColorAttachment, DepthStencilAttachment>(const Handle<Device_t> &,
                                                                                                               const std::vector<ColorAttachment> &,
                                                                                                               const DepthStencilAttachment &,
                                                                                                               SampleCountFlagBits,
                                                                                                               uint32_t);

Handle<Framebuffer_t> VulkanResourceManager::createFramebuffer(const Handle<Device_t> &deviceHandle,
                                                               const RenderPassCommandRecorderOptions &options,
                                                               const VulkanFramebufferKey &frameBufferKey)
{
    VulkanDevice *vulkanDevice = m_devices.get(deviceHandle);

    VkRenderPass vkRenderPass = m_renderPasses.get(frameBufferKey.renderPass)->renderPass;

    const bool usingMsaa = options.samples > SampleCountFlagBits::Samples1Bit;
    std::vector<Handle<TextureView_t>> attachments;
    attachments.reserve(2 * options.colorAttachments.size() + 2); // (Color + Resolve) + (DepthStencil + Resolve)

    for (const auto &colorAttachment : options.colorAttachments) {
        attachments.push_back(colorAttachment.view);
        // Include resolve attachments if using MSAA.
        if (usingMsaa)
            attachments.push_back(colorAttachment.resolveView);
    }
    if (options.depthStencilAttachment.view.isValid()) {
        attachments.push_back(options.depthStencilAttachment.view);
        if (options.depthStencilAttachment.resolveView.isValid())
            attachments.push_back(options.depthStencilAttachment.resolveView);
    }

    const uint32_t attachmentCount = static_cast<uint32_t>(attachments.size());
    std::vector<VkImageView> vkAttachments;
    vkAttachments.reserve(attachmentCount);
    for (uint32_t i = 0; i < attachmentCount; ++i)
        vkAttachments.push_back(m_textureViews.get(attachments.at(i))->imageView);

    VkFramebufferCreateInfo framebufferInfo = {};
    framebufferInfo.sType = VK_STRUCTURE_TYPE_FRAMEBUFFER_CREATE_INFO;
    framebufferInfo.renderPass = vkRenderPass;
    framebufferInfo.attachmentCount = attachmentCount;
    framebufferInfo.pAttachments = vkAttachments.data();
    framebufferInfo.width = frameBufferKey.width;
    framebufferInfo.height = frameBufferKey.height;
    framebufferInfo.layers = frameBufferKey.layers;

    VkFramebuffer vkFramebuffer{ VK_NULL_HANDLE };
    if (auto result = vkCreateFramebuffer(vulkanDevice->device, &framebufferInfo, nullptr, &vkFramebuffer); result != VK_SUCCESS) {
        SPDLOG_LOGGER_ERROR(Logger::logger(), "Error when creating framebuffer: {}", result);
        return {};
    }

    const auto vulkanFramebufferHandle = m_framebuffers.emplace(VulkanFramebuffer(vkFramebuffer));
    return vulkanFramebufferHandle;
}

Handle<BindGroup_t> VulkanResourceManager::createBindGroup(const Handle<Device_t> &deviceHandle, const BindGroupOptions &options)
{
    VulkanDevice *vulkanDevice = m_devices.get(deviceHandle);

    auto createDescriptorSetPool = [](VkDevice device) {
        const std::vector<VkDescriptorPoolSize> poolSizes{
            { VK_DESCRIPTOR_TYPE_UNIFORM_BUFFER, 512 },
            { VK_DESCRIPTOR_TYPE_UNIFORM_BUFFER_DYNAMIC, 16 },
            { VK_DESCRIPTOR_TYPE_STORAGE_BUFFER, 512 },
            { VK_DESCRIPTOR_TYPE_COMBINED_IMAGE_SAMPLER, 128 },
            { VK_DESCRIPTOR_TYPE_SAMPLED_IMAGE, 128 },
            { VK_DESCRIPTOR_TYPE_SAMPLER, 8 },
            { VK_DESCRIPTOR_TYPE_STORAGE_IMAGE, 8 }
        };

        VkDescriptorPool pool{ VK_NULL_HANDLE };
        VkDescriptorPoolCreateInfo poolInfo = {};
        poolInfo.sType = VK_STRUCTURE_TYPE_DESCRIPTOR_POOL_CREATE_INFO;
        poolInfo.poolSizeCount = static_cast<uint32_t>(poolSizes.size());
        poolInfo.pPoolSizes = poolSizes.data();

        poolInfo.maxSets = 1024;
        poolInfo.flags = VK_DESCRIPTOR_POOL_CREATE_FREE_DESCRIPTOR_SET_BIT;

        if (auto result = vkCreateDescriptorPool(device, &poolInfo, nullptr, &pool); result != VK_SUCCESS) {
            SPDLOG_LOGGER_ERROR(Logger::logger(), "Error when creating descriptor pool: {}", result);
            return static_cast<VkDescriptorPool>(VK_NULL_HANDLE);
        }

        return pool;
    };

    auto allocateDescriptorSet = [](VkDevice device, VkDescriptorPool descriptorPool,
                                    VulkanBindGroupLayout *bindGroupLayout, VkDescriptorSet &descriptorSet,
                                    uint32_t maxVariableDescriptorCounts) {
        // For variable length descriptor arrays, this specify the maximum count we expect them to be.
        // Note that this value will apply to all bindings defined as variable arrays in the BindGroupLayout
        // used to allocate this BindGroup
        VkDescriptorSetVariableDescriptorCountAllocateInfo variableLengthInfo{};
        variableLengthInfo.sType = VK_STRUCTURE_TYPE_DESCRIPTOR_SET_VARIABLE_DESCRIPTOR_COUNT_ALLOCATE_INFO;
        variableLengthInfo.descriptorSetCount = 1;
        variableLengthInfo.pDescriptorCounts = &maxVariableDescriptorCounts;

        VkDescriptorSetAllocateInfo allocInfo = {};
        allocInfo.sType = VK_STRUCTURE_TYPE_DESCRIPTOR_SET_ALLOCATE_INFO;
        allocInfo.descriptorPool = descriptorPool;
        allocInfo.descriptorSetCount = 1;
        allocInfo.pSetLayouts = &bindGroupLayout->descriptorSetLayout;
        allocInfo.pNext = &variableLengthInfo;

        return vkAllocateDescriptorSets(device, &allocInfo, &descriptorSet);
    };

    // Have we create a DescriptorSet pool already?
    if (vulkanDevice->descriptorSetPools.empty())
        vulkanDevice->descriptorSetPools.emplace_back(createDescriptorSetPool(vulkanDevice->device));

    VulkanBindGroupLayout *bindGroupLayout = getBindGroupLayout(options.layout);
    VkDescriptorSet descriptorSet{ VK_NULL_HANDLE };

    //  Create DescriptorSet
    VkResult result = allocateDescriptorSet(vulkanDevice->device, vulkanDevice->descriptorSetPools.back(),
                                            bindGroupLayout, descriptorSet, options.maxVariableArrayLength);

    // If we have run out of pool memory
    if (result == VK_ERROR_OUT_OF_POOL_MEMORY || result == VK_ERROR_FRAGMENTED_POOL) {
        // We need to allocate a new DescriptorPool and retry
        vulkanDevice->descriptorSetPools.emplace_back(createDescriptorSetPool(vulkanDevice->device));
        result = allocateDescriptorSet(vulkanDevice->device, vulkanDevice->descriptorSetPools.back(),
                                       bindGroupLayout, descriptorSet, options.maxVariableArrayLength);
    }
    if (result != VK_SUCCESS) {
        SPDLOG_LOGGER_ERROR(Logger::logger(), "Error when allocating descriptor set: {}", result);
        return {};
    }

    setObjectName(vulkanDevice, VK_OBJECT_TYPE_DESCRIPTOR_SET, reinterpret_cast<uint64_t>(descriptorSet), options.label);

    const auto vulkanBindGroupHandle = m_bindGroups.emplace(VulkanBindGroup(descriptorSet, vulkanDevice->descriptorSetPools.back(), this, deviceHandle));
    auto vulkanBindGroup = m_bindGroups.get(vulkanBindGroupHandle);

    // Set up the initial bindings
    for (const auto &resource : options.resources)
        vulkanBindGroup->update(resource);

    return vulkanBindGroupHandle;
}

void VulkanResourceManager::deleteBindGroup(const Handle<BindGroup_t> &handle)
{
    VulkanBindGroup *vulkanBindGroup = m_bindGroups.get(handle);
    VulkanDevice *vulkanDevice = m_devices.get(vulkanBindGroup->deviceHandle);

    vkFreeDescriptorSets(vulkanDevice->device, vulkanBindGroup->descriptorPool, 1, &vulkanBindGroup->descriptorSet);

    m_bindGroups.remove(handle);
}

VulkanBindGroup *VulkanResourceManager::getBindGroup(const Handle<BindGroup_t> &handle) const
{
    return m_bindGroups.get(handle);
}

Handle<BindGroupLayout_t> VulkanResourceManager::createBindGroupLayout(const Handle<Device_t> &deviceHandle, const BindGroupLayoutOptions &options)
{
    VulkanDevice *vulkanDevice = m_devices.get(deviceHandle);

    assert(options.bindings.size() <= std::numeric_limits<uint32_t>::max());
    const uint32_t bindingLayoutCount = static_cast<uint32_t>(options.bindings.size());
    std::vector<VkDescriptorSetLayoutBinding> vkBindingLayouts;
    std::vector<VkDescriptorBindingFlags> vkBindingFlags;
    vkBindingLayouts.reserve(bindingLayoutCount);
    vkBindingFlags.reserve(bindingLayoutCount);

    for (uint32_t j = 0; j < bindingLayoutCount; ++j) {
        const auto &bindingLayout = options.bindings.at(j);

        VkDescriptorSetLayoutBinding vkBindingLayout = {};
        vkBindingLayout.binding = bindingLayout.binding;
        vkBindingLayout.descriptorCount = bindingLayout.count;
        vkBindingLayout.descriptorType = resourceBindingTypeToVkDescriptorType(bindingLayout.resourceType);
        vkBindingLayout.stageFlags = bindingLayout.shaderStages.toInt();
        vkBindingLayout.pImmutableSamplers = nullptr; // TODO: Expose immutable samplers?

        vkBindingLayouts.emplace_back(std::move(vkBindingLayout));

        VkDescriptorBindingFlags vkBindingFlag = resourceBindingFlagsToVkDescriptorBindingFlags(bindingLayout.flags);
        vkBindingFlags.emplace_back(std::move(vkBindingFlag));
    }

    VkDescriptorSetLayoutBindingFlagsCreateInfo setLayoutBindingFlags{};
    setLayoutBindingFlags.sType = VK_STRUCTURE_TYPE_DESCRIPTOR_SET_LAYOUT_BINDING_FLAGS_CREATE_INFO;
    setLayoutBindingFlags.bindingCount = static_cast<uint32_t>(vkBindingFlags.size());
    setLayoutBindingFlags.pBindingFlags = vkBindingFlags.data();

    // Associate the bindings into a descriptor set layout
    VkDescriptorSetLayoutCreateInfo createInfo = {};
    createInfo.sType = VK_STRUCTURE_TYPE_DESCRIPTOR_SET_LAYOUT_CREATE_INFO;
    createInfo.bindingCount = static_cast<uint32_t>(vkBindingLayouts.size());
    createInfo.pBindings = vkBindingLayouts.data();
    createInfo.pNext = &setLayoutBindingFlags;

    VkDescriptorSetLayout vkDescriptorSetLayout{ VK_NULL_HANDLE };
    if (auto result = vkCreateDescriptorSetLayout(vulkanDevice->device, &createInfo, nullptr, &vkDescriptorSetLayout); result != VK_SUCCESS) {
        SPDLOG_LOGGER_ERROR(Logger::logger(), "Error when creating pipeline layout: {}", result);
    }

    setObjectName(vulkanDevice, VK_OBJECT_TYPE_DESCRIPTOR_SET_LAYOUT, reinterpret_cast<uint64_t>(vkDescriptorSetLayout), options.label);

    const auto vulkanBindGroupLayoutHandle = m_bindGroupLayouts.emplace(VulkanBindGroupLayout(vkDescriptorSetLayout, deviceHandle, options.bindings));
    return vulkanBindGroupLayoutHandle;
}

void VulkanResourceManager::deleteBindGroupLayout(const Handle<BindGroupLayout_t> &handle)
{
    VulkanBindGroupLayout *vulkanBindGroupLayout = m_bindGroupLayouts.get(handle);
    VulkanDevice *vulkanDevice = m_devices.get(vulkanBindGroupLayout->deviceHandle);

    vkDestroyDescriptorSetLayout(vulkanDevice->device, vulkanBindGroupLayout->descriptorSetLayout, nullptr);

    m_bindGroupLayouts.remove(handle);
}

VulkanBindGroupLayout *VulkanResourceManager::getBindGroupLayout(const Handle<BindGroupLayout_t> &handle) const
{
    return m_bindGroupLayouts.get(handle);
}

Handle<Sampler_t> VulkanResourceManager::createSampler(const Handle<Device_t> &deviceHandle, const SamplerOptions &options)
{
    VulkanDevice *vulkanDevice = m_devices.get(deviceHandle);

    VkSamplerCreateInfo samplerInfo{};
    samplerInfo.sType = VK_STRUCTURE_TYPE_SAMPLER_CREATE_INFO;
    samplerInfo.magFilter = filterModeToVkFilterMode(options.magFilter);
    samplerInfo.minFilter = filterModeToVkFilterMode(options.minFilter);

    samplerInfo.addressModeU = addressModeToVkSamplerAddressMode(options.u);
    samplerInfo.addressModeV = addressModeToVkSamplerAddressMode(options.v);
    samplerInfo.addressModeW = addressModeToVkSamplerAddressMode(options.w);

    samplerInfo.anisotropyEnable = options.anisotropyEnabled;
    samplerInfo.maxAnisotropy = options.maxAnisotropy;

    samplerInfo.compareEnable = options.compareEnabled;
    samplerInfo.compareOp = compareOperationToVkCompareOp(options.compare);

    samplerInfo.mipmapMode = mipMapFilterModeToVkSamplerMipmapMode(options.mipmapFilter);
    samplerInfo.mipLodBias = 0.0f;
    samplerInfo.minLod = options.lodMinClamp;
    samplerInfo.maxLod =
            options.lodMaxClamp == MipmapLodClamping::NoClamping
            ? VK_LOD_CLAMP_NONE
            : options.lodMaxClamp;

    samplerInfo.unnormalizedCoordinates = !options.normalizedCoordinates;

    VkSampler sampler{ VK_NULL_HANDLE };
    if (auto result = vkCreateSampler(vulkanDevice->device, &samplerInfo, nullptr, &sampler); result != VK_SUCCESS) {
        SPDLOG_LOGGER_ERROR(Logger::logger(), "Error when creating sampler: {}", result);
        return {};
    }

    setObjectName(vulkanDevice, VK_OBJECT_TYPE_SAMPLER, reinterpret_cast<uint64_t>(sampler), options.label);

    auto samplerHandle = m_samplers.emplace(VulkanSampler(sampler, deviceHandle));
    return samplerHandle;
}

void VulkanResourceManager::deleteSampler(const Handle<Sampler_t> &handle)
{
    VulkanSampler *sampler = m_samplers.get(handle);
    VulkanDevice *vulkanDevice = m_devices.get(sampler->deviceHandle);

    vkDestroySampler(vulkanDevice->device, sampler->sampler, nullptr);

    m_samplers.remove(handle);
}

VulkanSampler *VulkanResourceManager::getSampler(const Handle<Sampler_t> &handle) const
{
    return m_samplers.get(handle);
}

Handle<Fence_t> VulkanResourceManager::createFence(const Handle<Device_t> &deviceHandle, const FenceOptions &options)
{
    VulkanDevice *vulkanDevice = m_devices.get(deviceHandle);

    VkFenceCreateInfo fenceInfo{};
    fenceInfo.sType = VK_STRUCTURE_TYPE_FENCE_CREATE_INFO;
    if (options.createSignalled)
        fenceInfo.flags = VK_FENCE_CREATE_SIGNALED_BIT;
    VkExportFenceCreateInfo exportFenceCreateInfo = {};
    if (options.externalFenceHandleType != ExternalFenceHandleTypeFlagBits::None) {
        exportFenceCreateInfo.sType = VK_STRUCTURE_TYPE_EXPORT_FENCE_CREATE_INFO;
        exportFenceCreateInfo.pNext = nullptr;
        exportFenceCreateInfo.handleTypes = externalFenceHandleTypeToVkExternalFenceHandleType(options.externalFenceHandleType);
        fenceInfo.pNext = &exportFenceCreateInfo;
    }

    VkFence vkFence{ VK_NULL_HANDLE };
    if (auto result = vkCreateFence(vulkanDevice->device, &fenceInfo, nullptr, &vkFence); result != VK_SUCCESS) {
        SPDLOG_LOGGER_ERROR(Logger::logger(), "Error when creating fence: {}", result);
        return {};
    }

    HandleOrFD externalFenceHandle{};
    if (options.externalFenceHandleType != ExternalFenceHandleTypeFlagBits::None) {
#if defined(KDGPU_PLATFORM_LINUX)
        if (vulkanDevice->vkGetFenceFdKHR) {
            VkFenceGetFdInfoKHR vulkanFenceGetFdInfoKHR = {
                .sType = VK_STRUCTURE_TYPE_FENCE_GET_FD_INFO_KHR,
                .pNext = nullptr,
                .fence = vkFence,
                .handleType = VK_EXTERNAL_FENCE_HANDLE_TYPE_OPAQUE_FD_BIT
            };
            int fd{};
            vulkanDevice->vkGetFenceFdKHR(vulkanDevice->device, &vulkanFenceGetFdInfoKHR, &fd);
            externalFenceHandle = fd;
        }
#endif

#if defined(KDGPU_PLATFORM_WIN32)
        if (vulkanDevice->vkGetFenceWin32HandleKHR) {
            VkFenceGetWin32HandleInfoKHR vulkanFenceGetHandleInfoKHR = {
                .sType = VK_STRUCTURE_TYPE_FENCE_GET_WIN32_HANDLE_INFO_KHR,
                .pNext = nullptr,
                .fence = vkFence,
                .handleType = VK_EXTERNAL_FENCE_HANDLE_TYPE_OPAQUE_WIN32_BIT
            };
            HANDLE winHandle{};
            vulkanDevice->vkGetFenceWin32HandleKHR(vulkanDevice->device, &vulkanFenceGetHandleInfoKHR, &winHandle);
            externalFenceHandle = winHandle;
        }
#endif
    }

    setObjectName(vulkanDevice, VK_OBJECT_TYPE_FENCE, reinterpret_cast<uint64_t>(vkFence), options.label);

    auto fenceHandle = m_fences.emplace(VulkanFence(vkFence, this, deviceHandle, externalFenceHandle));
    return fenceHandle;
}

void VulkanResourceManager::deleteFence(const Handle<Fence_t> &handle)
{
    VulkanFence *fence = m_fences.get(handle);
    VulkanDevice *vulkanDevice = m_devices.get(fence->deviceHandle);

    vkDestroyFence(vulkanDevice->device, fence->fence, nullptr);

    m_fences.remove(handle);
}

VulkanFence *VulkanResourceManager::getFence(const Handle<Fence_t> &handle) const
{
    return m_fences.get(handle);
}

void VulkanResourceManager::setObjectName(VulkanDevice *device, const VkObjectType type, const uint64_t handle, const std::string_view name)
{
    if (device == nullptr || device->vkSetDebugUtilsObjectNameEXT == nullptr || name.empty()) {
        return;
    }
    const VkDebugUtilsObjectNameInfoEXT nameInfo{
        .sType = VK_STRUCTURE_TYPE_DEBUG_UTILS_OBJECT_NAME_INFO_EXT,
        .objectType = type,
        .objectHandle = handle,
        .pObjectName = name.data()
    };
    device->vkSetDebugUtilsObjectNameEXT(device->device, &nameInfo);
}

Handle<AccelerationStructure_t> VulkanResourceManager::createAccelerationStructure(const Handle<Device_t> &deviceHandle, const AccelerationStructureOptions &options)
{
    VulkanDevice *vulkanDevice = m_devices.get(deviceHandle);

    std::vector<VkAccelerationStructureGeometryKHR> geometries;
    std::vector<uint32_t> maxGeometriesCount;

    geometries.reserve(options.geometryTypesAndCount.size());
    maxGeometriesCount.reserve(options.geometryTypesAndCount.size());

    for (const AccelerationStructureOptions::GeometryTypeAndCount &geometryTypeAndCount : options.geometryTypesAndCount) {
        VkAccelerationStructureGeometryKHR geometryKhr = { VK_STRUCTURE_TYPE_ACCELERATION_STRUCTURE_GEOMETRY_KHR };

        std::visit([&geometryKhr](auto &&arg) {
            using T = std::decay_t<decltype(arg)>;
            if constexpr (std::is_same_v<T, AccelerationStructureGeometryTrianglesData>) {
                VkAccelerationStructureGeometryTrianglesDataKHR trianglesDataKhr{ VK_STRUCTURE_TYPE_ACCELERATION_STRUCTURE_GEOMETRY_TRIANGLES_DATA_KHR };
                trianglesDataKhr.vertexFormat = formatToVkFormat(arg.vertexFormat);
                trianglesDataKhr.vertexStride = arg.vertexStride;
                trianglesDataKhr.maxVertex = arg.maxVertex;
                trianglesDataKhr.indexType = indexTypeToVkIndexType(arg.indexType);

                // TODO: transformData deviceAddress should be set, spec says it needs to be checked if not NULL

                geometryKhr.geometryType = VK_GEOMETRY_TYPE_TRIANGLES_KHR;
                geometryKhr.geometry.triangles = trianglesDataKhr;
            } else if constexpr (std::is_same_v<T, AccelerationStructureGeometryInstancesData>) {
                VkAccelerationStructureGeometryInstancesDataKHR instancesDataKhr{ VK_STRUCTURE_TYPE_ACCELERATION_STRUCTURE_GEOMETRY_INSTANCES_DATA_KHR };

                geometryKhr.geometryType = VK_GEOMETRY_TYPE_INSTANCES_KHR;
                geometryKhr.geometry.instances = instancesDataKhr;
            } else if constexpr (std::is_same_v<T, AccelerationStructureGeometryAabbsData>) {
                VkAccelerationStructureGeometryAabbsDataKHR aabbsDataKhr{ VK_STRUCTURE_TYPE_ACCELERATION_STRUCTURE_GEOMETRY_AABBS_DATA_KHR };
                aabbsDataKhr.stride = arg.stride;

                geometryKhr.geometryType = VK_GEOMETRY_TYPE_AABBS_KHR;
                geometryKhr.geometry.aabbs = aabbsDataKhr;
            } else {
                static_assert(false, "non-exhaustive visitor!");
            }
        },
                   geometryTypeAndCount.geometry);

        geometries.push_back(geometryKhr);
        maxGeometriesCount.push_back(geometryTypeAndCount.maxGeometryCount);
    }

    const auto createAccelerationBuffer = [&](const VkDeviceSize size) -> Handle<Buffer_t> {
        return createBuffer(deviceHandle, BufferOptions{
                                                  .size = size,
                                                  .usage = BufferUsageFlagBits::StorageBufferBit | BufferUsageFlagBits::AccelerationStructureStorageBit | BufferUsageFlagBits::ShaderDeviceAddressBit,
                                                  .memoryUsage = MemoryUsage::GpuOnly,
                                          },
                            nullptr);
    };

    VkAccelerationStructureBuildGeometryInfoKHR geometryInfoKhr{ VK_STRUCTURE_TYPE_ACCELERATION_STRUCTURE_BUILD_GEOMETRY_INFO_KHR };
    geometryInfoKhr.mode = VK_BUILD_ACCELERATION_STRUCTURE_MODE_BUILD_KHR;
    geometryInfoKhr.type = accelerationStructureTypeToVkAccelerationStructureType(options.type);
    geometryInfoKhr.pGeometries = geometries.data();
    geometryInfoKhr.geometryCount = geometries.size();

    VkAccelerationStructureBuildSizesInfoKHR buildSizesInfoKhr{ VK_STRUCTURE_TYPE_ACCELERATION_STRUCTURE_BUILD_SIZES_INFO_KHR };
    vulkanDevice->vkGetAccelerationStructureBuildSizesKHR(vulkanDevice->device, VK_ACCELERATION_STRUCTURE_BUILD_TYPE_HOST_KHR, &geometryInfoKhr, maxGeometriesCount.data(), &buildSizesInfoKhr);

    Handle<Buffer_t> scratchBufferH = createAccelerationBuffer(buildSizesInfoKhr.buildScratchSize);
    Handle<Buffer_t> backingBufferH = createAccelerationBuffer(buildSizesInfoKhr.accelerationStructureSize);

    VulkanBuffer *backingBuffer = getBuffer(backingBufferH);

    VkAccelerationStructureCreateInfoKHR createInfoKhr = { VK_STRUCTURE_TYPE_ACCELERATION_STRUCTURE_CREATE_INFO_KHR };
    createInfoKhr.size = buildSizesInfoKhr.accelerationStructureSize;
    createInfoKhr.buffer = backingBuffer->buffer;
    createInfoKhr.type = accelerationStructureTypeToVkAccelerationStructureType(options.type);

    VkAccelerationStructureKHR accelerationStructureKhr = VK_NULL_HANDLE;
    vulkanDevice->vkCreateAccelerationStructureKHR(vulkanDevice->device, &createInfoKhr, nullptr, &accelerationStructureKhr);

    auto accelerationStructureHandle = m_accelerationStructures.emplace(VulkanAccelerationStructure(deviceHandle, this, accelerationStructureKhr, backingBufferH, scratchBufferH, options.type));

    setObjectName(vulkanDevice, VK_OBJECT_TYPE_ACCELERATION_STRUCTURE_KHR, reinterpret_cast<uint64_t>(accelerationStructureKhr), options.label);

    return accelerationStructureHandle;
}

void VulkanResourceManager::deleteAccelerationStructure(const Handle<AccelerationStructure_t> &handle)
{
    VulkanAccelerationStructure *accelerationStructure = m_accelerationStructures.get(handle);
    VulkanDevice *vulkanDevice = m_devices.get(accelerationStructure->deviceHandle);

    vulkanDevice->vkDestroyAccelerationStructureKHR(vulkanDevice->device, accelerationStructure->accelerationStructure, nullptr);

    deleteBuffer(accelerationStructure->scratchBuffer);
    deleteBuffer(accelerationStructure->backingBuffer);

    m_accelerationStructures.remove(handle);
}

VulkanAccelerationStructure *VulkanResourceManager::getAccelerationStructure(const Handle<AccelerationStructure_t> &handle) const
{
    return m_accelerationStructures.get(handle);
}

std::string VulkanResourceManager::getMemoryStats(const Handle<Device_t> &device) const
{
    VulkanDevice *vulkanDevice = m_devices.get(device);

    char *statsAllocator = nullptr;
    char *statsExternalAllocator = nullptr;

    if (vulkanDevice->allocator)
        vmaBuildStatsString(vulkanDevice->allocator, &statsAllocator, true);
    if (vulkanDevice->externalAllocator)
        vmaBuildStatsString(vulkanDevice->allocator, &statsExternalAllocator, true);

    std::string stats;
    stats.append(statsAllocator);
    stats.append(statsExternalAllocator);
    return stats;
}

KDGpu::Format VulkanResourceManager::formatFromTextureView(const Handle<KDGpu::TextureView_t> &viewHandle) const
{
    VulkanTextureView *view = getTextureView(viewHandle);
    if (!view) {
        return KDGpu::Format::UNDEFINED;
    }
    VulkanTexture *texture = getTexture(view->textureHandle);
    if (!texture) {
        return KDGpu::Format::UNDEFINED;
    }

    return texture->format;
}

bool VulkanResourceManager::fillShaderStageInfos(const std::vector<ShaderStage> &stages,
                                                 ShaderStagesInfo &shaderStagesInfo)
{
    const uint32_t shaderCount = static_cast<uint32_t>(stages.size());
    shaderStagesInfo.shaderInfos.reserve(shaderCount);
    shaderStagesInfo.shaderSpecializationInfos.resize(shaderCount);
    shaderStagesInfo.shaderSpecializationMapEntries.resize(shaderCount);
    shaderStagesInfo.shaderSpecializationRawData.resize(shaderCount);

    for (uint32_t i = 0; i < shaderCount; ++i) {
        const auto &shaderStage = stages.at(i);

        VkPipelineShaderStageCreateInfo shaderInfo = {};
        shaderInfo.sType = VK_STRUCTURE_TYPE_PIPELINE_SHADER_STAGE_CREATE_INFO;
        shaderInfo.stage = shaderStageFlagBitsToVkShaderStageFlagBits(shaderStage.stage);

        // Lookup the shader module
        const auto vulkanShaderModule = getShaderModule(shaderStage.shaderModule);
        if (!vulkanShaderModule)
            return false;
        shaderInfo.module = vulkanShaderModule->shaderModule;
        shaderInfo.pName = shaderStage.entryPoint.data();

        // Specialization Constants
        if (!shaderStage.specializationConstants.empty()) {
            std::vector<VkSpecializationMapEntry> &specializationConstantEntries = shaderStagesInfo.shaderSpecializationMapEntries[i];
            std::vector<uint8_t> &specializationRawData = shaderStagesInfo.shaderSpecializationRawData[i];
            uint32_t byteOffset = 0;

            const size_t specializationConstantsCount = shaderStage.specializationConstants.size();
            specializationConstantEntries.reserve(specializationConstantsCount);

            for (size_t sCI = 0; sCI < specializationConstantsCount; ++sCI) {
                const SpecializationConstant &specializationConstant = shaderStage.specializationConstants[sCI];
                const SpecializationConstantData &specializationConstantData = getByteOffsetSizeAndRawValueForSpecializationConstant(specializationConstant);

                specializationConstantEntries.emplace_back(VkSpecializationMapEntry{
                        .constantID = specializationConstant.constantId,
                        .offset = byteOffset,
                        .size = specializationConstantData.byteSize,
                });

                // Append Raw Byte Values
                const std::vector<uint8_t> &rawData = specializationConstantData.byteValues;
                specializationRawData.insert(specializationRawData.end(), rawData.begin(), rawData.end());

                // Increase offset
                byteOffset += specializationConstantData.byteSize;
            }

            VkSpecializationInfo &specializationInfo = shaderStagesInfo.shaderSpecializationInfos[i];
            specializationInfo.mapEntryCount = specializationConstantsCount;
            specializationInfo.pMapEntries = specializationConstantEntries.data();
            specializationInfo.dataSize = specializationRawData.size();
            specializationInfo.pData = specializationRawData.data();
            shaderInfo.pSpecializationInfo = &specializationInfo;
        }

        shaderStagesInfo.shaderInfos.emplace_back(shaderInfo);
    }
    return true;
}

std::vector<std::string> VulkanResourceManager::getAvailableLayers() const
{
    uint32_t layerCount{ 0 };
    if (auto result = vkEnumerateInstanceLayerProperties(&layerCount, nullptr); result != VK_SUCCESS) {
        SPDLOG_LOGGER_CRITICAL(Logger::logger(), "Unable to enumerate instance layers: {}", result);
        return {};
    }

    std::vector<VkLayerProperties> vkLayers(layerCount);
    if (auto result = vkEnumerateInstanceLayerProperties(&layerCount, vkLayers.data()); result != VK_SUCCESS) {
        SPDLOG_LOGGER_CRITICAL(Logger::logger(), "Unable to query instance layers: {}", result);
        return {};
    }

    std::vector<std::string> layers;
    layers.reserve(layerCount);
    for (const auto &vkExtension : vkLayers) {
        layers.push_back(vkExtension.layerName);
    }

    return layers;
}

} // namespace KDGpu<|MERGE_RESOLUTION|>--- conflicted
+++ resolved
@@ -455,15 +455,16 @@
     deviceGroupInfo.sType = VK_STRUCTURE_TYPE_DEVICE_GROUP_DEVICE_CREATE_INFO_KHR;
     deviceGroupInfo.physicalDeviceCount = 0;
 
-<<<<<<< HEAD
-    VkPhysicalDeviceBufferDeviceAddressFeatures bufferDeviceFeature = {};
+    VkPhysicalDeviceBufferDeviceAddressFeatures bufferDeviceFeature{};
     bufferDeviceFeature.sType = VK_STRUCTURE_TYPE_PHYSICAL_DEVICE_BUFFER_DEVICE_ADDRESS_FEATURES;
     bufferDeviceFeature.bufferDeviceAddress = options.requestedFeatures.bufferDeviceAddress;
+    addToChain(&bufferDeviceFeature);
 
     // Enable raytracing acceleration structure
     VkPhysicalDeviceAccelerationStructureFeaturesKHR accelerationStructureFeaturesKhr{};
     accelerationStructureFeaturesKhr.sType = VK_STRUCTURE_TYPE_PHYSICAL_DEVICE_ACCELERATION_STRUCTURE_FEATURES_KHR;
     accelerationStructureFeaturesKhr.accelerationStructure = options.requestedFeatures.accelerationStructures;
+    addToChain(&accelerationStructureFeaturesKhr);
 
     // Eanble raytracing pipelines
     VkPhysicalDeviceRayTracingPipelineFeaturesKHR raytracingFeaturesKhr{};
@@ -473,16 +474,8 @@
     raytracingFeaturesKhr.rayTracingPipelineShaderGroupHandleCaptureReplayMixed = options.requestedFeatures.rayTracingPipelineShaderGroupHandleCaptureReplayMixed;
     raytracingFeaturesKhr.rayTracingPipelineTraceRaysIndirect = options.requestedFeatures.rayTracingPipelineTraceRaysIndirect;
     raytracingFeaturesKhr.rayTraversalPrimitiveCulling = options.requestedFeatures.rayTraversalPrimitiveCulling;
-
-    physicalDeviceFeatures2.pNext = &multiViewFeatures;
-    multiViewFeatures.pNext = &descriptorIndexingFeatures;
-    descriptorIndexingFeatures.pNext = &deviceGroupInfo;
-    deviceGroupInfo.pNext = &bufferDeviceFeature;
-    bufferDeviceFeature.pNext = &accelerationStructureFeaturesKhr;
-    accelerationStructureFeaturesKhr.pNext = &raytracingFeaturesKhr;
-
-=======
->>>>>>> 6c697c8e
+    addToChain(&raytracingFeaturesKhr);
+
     std::vector<VkPhysicalDevice> devicesInGroup;
     const size_t adapterCount = options.adapterGroup.adapters.size();
     const bool useDeviceGroup = adapterCount > 1;
@@ -507,12 +500,7 @@
     VkPhysicalDeviceSynchronization2FeaturesKHR sync2Features = {};
     sync2Features.sType = VK_STRUCTURE_TYPE_PHYSICAL_DEVICE_SYNCHRONIZATION_2_FEATURES_KHR;
     sync2Features.synchronization2 = vulkanAdapter->supportsSynchronization2;
-<<<<<<< HEAD
-
-    raytracingFeaturesKhr.pNext = &sync2Features;
-=======
     addToChain(&sync2Features);
->>>>>>> 6c697c8e
 #endif
 
     VkDeviceCreateInfo createInfo = {};
